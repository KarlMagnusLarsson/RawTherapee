--- conflicted
+++ resolved
@@ -1,2181 +1,2176 @@
-/*
- *  This file is part of RawTherapee.
- *
- *  Copyright (c) 2004-2010 Gabor Horvath <hgabor@rawtherapee.com>
- *
- *  RawTherapee is free software: you can redistribute it and/or modify
- *  it under the terms of the GNU General Public License as published by
- *  the Free Software Foundation, either version 3 of the License, or
- *  (at your option) any later version.
- *
- *  RawTherapee is distributed in the hope that it will be useful,
- *  but WITHOUT ANY WARRANTY; without even the implied warranty of
- *  MERCHANTABILITY or FITNESS FOR A PARTICULAR PURPOSE.  See the
- *  GNU General Public License for more details.
- *
- *  You should have received a copy of the GNU General Public License
- *  along with RawTherapee.  If not, see <http://www.gnu.org/licenses/>.
- *  2018 Pierre Cabrera <pierre.cab@gmail.com>
- */
-
-#include "../rtengine/rt_math.h"
-#include "controlspotpanel.h"
-#include "multilangmgr.h"
-#include <iomanip>
-#include "editwidgets.h"
-#include "options.h"
-
-using namespace rtengine;
-extern Options options;
-
-//-----------------------------------------------------------------------------
-// ControlSpotPanel
-//-----------------------------------------------------------------------------
-
-ControlSpotPanel::ControlSpotPanel():
-    EditSubscriber(ET_OBJECTS),
-    FoldableToolPanel(this, "controlspotpanel", M("TP_LOCALLAB_SETTINGS")),
-
-    scrolledwindow_(Gtk::manage(new Gtk::ScrolledWindow())),
-    treeview_(Gtk::manage(new Gtk::TreeView())),
-
-    button_add_(Gtk::manage(new Gtk::Button(M("TP_LOCALLAB_BUTTON_ADD")))),
-    button_delete_(Gtk::manage(new Gtk::Button(M("TP_LOCALLAB_BUTTON_DEL")))),
-    button_duplicate_(Gtk::manage(new Gtk::Button(M("TP_LOCALLAB_BUTTON_DUPL")))),
-
-    button_rename_(Gtk::manage(new Gtk::Button(M("TP_LOCALLAB_BUTTON_REN")))),
-    button_visibility_(Gtk::manage(new Gtk::Button(M("TP_LOCALLAB_BUTTON_VIS")))),
-
-    shape_(Gtk::manage(new MyComboBoxText())),
-    spotMethod_(Gtk::manage(new MyComboBoxText())),
-    shapeMethod_(Gtk::manage(new MyComboBoxText())),
-    qualityMethod_(Gtk::manage(new MyComboBoxText())),
-
-    sensiexclu_(Gtk::manage(new Adjuster(M("TP_LOCALLAB_SENSIEXCLU"), 0, 100, 1, 12))),
-    structexclu_(Gtk::manage(new Adjuster(M("TP_LOCALLAB_STRUCCOL"), 0, 100, 1, 0))),
-    
-    struc_(Gtk::manage(new Adjuster(M("TP_LOCALLAB_THRES"), 1.0, 12.0, 0.1, 4.0))),
-    locX_(Gtk::manage(new Adjuster(M("TP_LOCAL_WIDTH"), 2, 2250, 1, 250))),
-    locXL_(Gtk::manage(new Adjuster(M("TP_LOCAL_WIDTH_L"), 2, 2250, 1, 250))),
-    locY_(Gtk::manage(new Adjuster(M("TP_LOCAL_HEIGHT"), 2, 2250, 1, 250))),
-    locYT_(Gtk::manage(new Adjuster(M("TP_LOCAL_HEIGHT_T"), 2, 2250, 1, 250))),
-    centerX_(Gtk::manage(new Adjuster(M("TP_LOCALLAB_CENTER_X"), -1000, 1000, 1, 0))),
-    centerY_(Gtk::manage(new Adjuster(M("TP_LOCALLAB_CENTER_Y"), -1000, 1000, 1, 0))),
-    circrad_(Gtk::manage(new Adjuster(M("TP_LOCALLAB_CIRCRADIUS"), 2, 150, 1, 18))),
-    transit_(Gtk::manage(new Adjuster(M("TP_LOCALLAB_TRANSITVALUE"), 5, 95, 1, 60))),
-    thresh_(Gtk::manage(new Adjuster(M("TP_LOCALLAB_THRESDELTAE"), 0.0, 10.0, 0.1, 2.0))),
-    iter_(Gtk::manage(new Adjuster(M("TP_LOCALLAB_PROXI"), 0.2, 10.0, 0.1, 2.0))),
-    balan_(Gtk::manage(new Adjuster(M("TP_LOCALLAB_BALAN"), 0.2, 2.5, 0.1, 1.0, Gtk::manage(new RTImage("rawtherapee-logo-16.png")), Gtk::manage(new RTImage("circle-white-small.png"))))),
-    transitweak_(Gtk::manage(new Adjuster(M("TP_LOCALLAB_TRANSITWEAK"), 0.5, 8.0, 0.1, 1.0))),
-
-    avoid_(Gtk::manage(new Gtk::CheckButton(M("TP_LOCALLAB_AVOID")))),
-
-    lastObject_(-1),
-    nbSpotChanged_(false),
-    selSpotChanged_(false),
-    nameChanged_(false),
-    visibilityChanged_(false),
-    eventType(None),
-    excluFrame(Gtk::manage(new Gtk::Frame(M("TP_LOCALLAB_EXCLUF"))))
-{
-    bool showtooltip = options.showtooltip;
-
-    Gtk::HBox* const hbox1_ = Gtk::manage(new Gtk::HBox(true, 4));
-    buttonaddconn_ = button_add_->signal_clicked().connect(
-                         sigc::mem_fun(*this, &ControlSpotPanel::on_button_add));
-    buttondeleteconn_ = button_delete_->signal_clicked().connect(
-                            sigc::mem_fun(*this, &ControlSpotPanel::on_button_delete));
-    buttonduplicateconn_ = button_duplicate_->signal_clicked().connect(
-                            sigc::mem_fun(*this, &ControlSpotPanel::on_button_duplicate));
-    hbox1_->pack_start(*button_add_);
-    hbox1_->pack_start(*button_delete_);
-    hbox1_->pack_start(*button_duplicate_);
-    pack_start(*hbox1_);
-
-    Gtk::HBox* const hbox2_ = Gtk::manage(new Gtk::HBox(true, 4));
-    buttonrenameconn_ = button_rename_->signal_clicked().connect(
-                            sigc::mem_fun(*this, &ControlSpotPanel::on_button_rename));
-    buttonvisibilityconn_ = button_visibility_->signal_clicked().connect(
-                                sigc::mem_fun(*this, &ControlSpotPanel::on_button_visibility));
-    hbox2_->pack_start(*button_rename_);
-    hbox2_->pack_start(*button_visibility_);
-    pack_start(*hbox2_);
-
-    treemodel_ = Gtk::ListStore::create(spots_);
-    treeview_->set_model(treemodel_);
-    treeviewconn_ = treeview_->get_selection()->signal_changed().connect(
-                        sigc::mem_fun(
-                            *this, &ControlSpotPanel::controlspotChanged));
-    treeview_->set_grid_lines(Gtk::TREE_VIEW_GRID_LINES_VERTICAL);
-
-    // Disable search to prevent hijacking keyboard shortcuts #5265
-    treeview_->set_enable_search(false);
-    treeview_->signal_key_press_event().connect(
-            sigc::mem_fun(
-                    *this, &ControlSpotPanel::blockTreeviewSearch), false);
-
-    auto cell = Gtk::manage(new Gtk::CellRendererText());
-    int cols_count = treeview_->append_column("ID", *cell);
-    auto col = treeview_->get_column(cols_count - 1);
-
-    if (col) {
-        col->set_cell_data_func(
-            *cell, sigc::mem_fun(
-                *this, &ControlSpotPanel::render_id));
-    }
-
-    cell = Gtk::manage(new Gtk::CellRendererText());
-    cols_count = treeview_->append_column(M("TP_LOCALLAB_COL_NAME"), *cell);
-    col = treeview_->get_column(cols_count - 1);
-
-    if (col) {
-        col->set_cell_data_func(
-            *cell, sigc::mem_fun(
-                *this, &ControlSpotPanel::render_name));
-    }
-
-    cell = Gtk::manage(new Gtk::CellRendererText());
-    cols_count = treeview_->append_column(M("TP_LOCALLAB_COL_VIS"), *cell);
-    col = treeview_->get_column(cols_count - 1);
-
-    if (col) {
-        col->set_cell_data_func(
-            *cell, sigc::mem_fun(
-                *this, &ControlSpotPanel::render_isvisible));
-    }
-
-    scrolledwindow_->add(*treeview_);
-    scrolledwindow_->set_policy(Gtk::POLICY_AUTOMATIC, Gtk::POLICY_AUTOMATIC);
-    scrolledwindow_->set_min_content_height(150);
-    pack_start(*scrolledwindow_);
-
-    Gtk::HBox* const ctboxshape = Gtk::manage(new Gtk::HBox());
-    Gtk::Label* const labelshape = Gtk::manage(new Gtk::Label(M("TP_LOCALLAB_SHAPETYPE") + ":"));
-    ctboxshape->pack_start(*labelshape, Gtk::PACK_SHRINK, 4);
-    shape_->append(M("TP_LOCALLAB_ELI"));
-    shape_->append(M("TP_LOCALLAB_RECT"));
-    shape_->set_active(0);
-    shapeconn_ = shape_->signal_changed().connect(
-                     sigc::mem_fun(
-                         *this, &ControlSpotPanel::shapeChanged));
-    ctboxshape->pack_start(*shape_);
-    pack_start(*ctboxshape);
-
-    Gtk::HBox* const ctboxspotmethod = Gtk::manage(new Gtk::HBox());
-    Gtk::Label* const labelspotmethod = Gtk::manage(new Gtk::Label(M("TP_LOCALLAB_EXCLUTYPE") + ":"));
-    ctboxspotmethod->pack_start(*labelspotmethod, Gtk::PACK_SHRINK, 4);
-    if(showtooltip) ctboxspotmethod->set_tooltip_markup(M("TP_LOCALLAB_EXCLUTYPE_TOOLTIP"));
-    spotMethod_->append(M("TP_LOCALLAB_EXNORM"));
-    spotMethod_->append(M("TP_LOCALLAB_EXECLU"));
-    spotMethod_->set_active(0);
-    spotMethodconn_ = spotMethod_->signal_changed().connect(
-                          sigc::mem_fun(
-                              *this, &ControlSpotPanel::spotMethodChanged));
-    ctboxspotmethod->pack_start(*spotMethod_);
-    pack_start(*ctboxspotmethod);
-
-    excluFrame->set_label_align(0.025, 0.5);
-    if(showtooltip) excluFrame->set_tooltip_text(M("TP_LOCALLAB_EXCLUF_TOOLTIP"));
-    ToolParamBlock* const excluBox = Gtk::manage(new ToolParamBlock());
-    if(showtooltip) sensiexclu_->set_tooltip_text(M("TP_LOCALLAB_SENSIEXCLU_TOOLTIP"));
-    sensiexclu_->setAdjusterListener(this);
-    structexclu_->setAdjusterListener(this);
-    excluBox->pack_start(*sensiexclu_);
-    excluBox->pack_start(*structexclu_);
-    excluFrame->add(*excluBox);
-    pack_start(*excluFrame);
-
-    Gtk::HBox* const ctboxshapemethod = Gtk::manage(new Gtk::HBox());
-    Gtk::Label* const labelshapemethod = Gtk::manage(new Gtk::Label(M("TP_LOCALLAB_STYPE") + ":"));
-    ctboxshapemethod->pack_start(*labelshapemethod, Gtk::PACK_SHRINK, 4);
-    if(showtooltip) ctboxshapemethod->set_tooltip_markup(M("TP_LOCALLAB_STYPE_TOOLTIP"));
-    shapeMethod_->append(M("TP_LOCALLAB_IND"));
-    shapeMethod_->append(M("TP_LOCALLAB_SYM"));
-    shapeMethod_->append(M("TP_LOCALLAB_INDSL"));
-    shapeMethod_->append(M("TP_LOCALLAB_SYMSL"));
-    shapeMethod_->set_active(0);
-    shapeMethodconn_ = shapeMethod_->signal_changed().connect(
-                           sigc::mem_fun(
-                               *this, &ControlSpotPanel::shapeMethodChanged));
-    ctboxshapemethod->pack_start(*shapeMethod_);
-    pack_start(*ctboxshapemethod);
-
-    pack_start(*locX_);
-    locX_->setAdjusterListener(this);
-
-    pack_start(*locXL_);
-    locXL_->setAdjusterListener(this);
-
-    pack_start(*locY_);
-    locY_->setAdjusterListener(this);
-
-    pack_start(*locYT_);
-    locYT_->setAdjusterListener(this);
-
-    pack_start(*centerX_);
-    centerX_->setAdjusterListener(this);
-
-    pack_start(*centerY_);
-    centerY_->setAdjusterListener(this);
-
-    pack_start(*circrad_);
-    circrad_->setAdjusterListener(this);
-
-    Gtk::HBox* const ctboxqualitymethod = Gtk::manage(new Gtk::HBox());
-    Gtk::Label* const labelqualitymethod = Gtk::manage(new Gtk::Label(M("TP_LOCALLAB_QUAL_METHOD") + ":"));
+/*
+ *  This file is part of RawTherapee.
+ *
+ *  Copyright (c) 2004-2010 Gabor Horvath <hgabor@rawtherapee.com>
+ *
+ *  RawTherapee is free software: you can redistribute it and/or modify
+ *  it under the terms of the GNU General Public License as published by
+ *  the Free Software Foundation, either version 3 of the License, or
+ *  (at your option) any later version.
+ *
+ *  RawTherapee is distributed in the hope that it will be useful,
+ *  but WITHOUT ANY WARRANTY; without even the implied warranty of
+ *  MERCHANTABILITY or FITNESS FOR A PARTICULAR PURPOSE.  See the
+ *  GNU General Public License for more details.
+ *
+ *  You should have received a copy of the GNU General Public License
+ *  along with RawTherapee.  If not, see <http://www.gnu.org/licenses/>.
+ *  2018 Pierre Cabrera <pierre.cab@gmail.com>
+ */
+
+#include "../rtengine/rt_math.h"
+#include "controlspotpanel.h"
+#include "multilangmgr.h"
+#include <iomanip>
+#include "editwidgets.h"
+#include "options.h"
+
+using namespace rtengine;
+extern Options options;
+
+//-----------------------------------------------------------------------------
+// ControlSpotPanel
+//-----------------------------------------------------------------------------
+
+ControlSpotPanel::ControlSpotPanel():
+    EditSubscriber(ET_OBJECTS),
+    FoldableToolPanel(this, "controlspotpanel", M("TP_LOCALLAB_SETTINGS")),
+
+    scrolledwindow_(Gtk::manage(new Gtk::ScrolledWindow())),
+    treeview_(Gtk::manage(new Gtk::TreeView())),
+
+    button_add_(Gtk::manage(new Gtk::Button(M("TP_LOCALLAB_BUTTON_ADD")))),
+    button_delete_(Gtk::manage(new Gtk::Button(M("TP_LOCALLAB_BUTTON_DEL")))),
+    button_duplicate_(Gtk::manage(new Gtk::Button(M("TP_LOCALLAB_BUTTON_DUPL")))),
+
+    button_rename_(Gtk::manage(new Gtk::Button(M("TP_LOCALLAB_BUTTON_REN")))),
+    button_visibility_(Gtk::manage(new Gtk::Button(M("TP_LOCALLAB_BUTTON_VIS")))),
+
+    shape_(Gtk::manage(new MyComboBoxText())),
+    spotMethod_(Gtk::manage(new MyComboBoxText())),
+    shapeMethod_(Gtk::manage(new MyComboBoxText())),
+    qualityMethod_(Gtk::manage(new MyComboBoxText())),
+
+    sensiexclu_(Gtk::manage(new Adjuster(M("TP_LOCALLAB_SENSIEXCLU"), 0, 100, 1, 12))),
+    structexclu_(Gtk::manage(new Adjuster(M("TP_LOCALLAB_STRUCCOL"), 0, 100, 1, 0))),
+    
+    struc_(Gtk::manage(new Adjuster(M("TP_LOCALLAB_THRES"), 1.0, 12.0, 0.1, 4.0))),
+    locX_(Gtk::manage(new Adjuster(M("TP_LOCAL_WIDTH"), 2, 2250, 1, 250))),
+    locXL_(Gtk::manage(new Adjuster(M("TP_LOCAL_WIDTH_L"), 2, 2250, 1, 250))),
+    locY_(Gtk::manage(new Adjuster(M("TP_LOCAL_HEIGHT"), 2, 2250, 1, 250))),
+    locYT_(Gtk::manage(new Adjuster(M("TP_LOCAL_HEIGHT_T"), 2, 2250, 1, 250))),
+    centerX_(Gtk::manage(new Adjuster(M("TP_LOCALLAB_CENTER_X"), -1000, 1000, 1, 0))),
+    centerY_(Gtk::manage(new Adjuster(M("TP_LOCALLAB_CENTER_Y"), -1000, 1000, 1, 0))),
+    circrad_(Gtk::manage(new Adjuster(M("TP_LOCALLAB_CIRCRADIUS"), 2, 150, 1, 18))),
+    transit_(Gtk::manage(new Adjuster(M("TP_LOCALLAB_TRANSITVALUE"), 5, 95, 1, 60))),
+    thresh_(Gtk::manage(new Adjuster(M("TP_LOCALLAB_THRESDELTAE"), 0.0, 10.0, 0.1, 2.0))),
+    iter_(Gtk::manage(new Adjuster(M("TP_LOCALLAB_PROXI"), 0.2, 10.0, 0.1, 2.0))),
+    balan_(Gtk::manage(new Adjuster(M("TP_LOCALLAB_BALAN"), 0.2, 2.5, 0.1, 1.0, Gtk::manage(new RTImage("rawtherapee-logo-16.png")), Gtk::manage(new RTImage("circle-white-small.png"))))),
+    transitweak_(Gtk::manage(new Adjuster(M("TP_LOCALLAB_TRANSITWEAK"), 0.5, 8.0, 0.1, 1.0))),
+
+    avoid_(Gtk::manage(new Gtk::CheckButton(M("TP_LOCALLAB_AVOID")))),
+
+    lastObject_(-1),
+    nbSpotChanged_(false),
+    selSpotChanged_(false),
+    nameChanged_(false),
+    visibilityChanged_(false),
+    eventType(None),
+    excluFrame(Gtk::manage(new Gtk::Frame(M("TP_LOCALLAB_EXCLUF"))))
+{
+    bool showtooltip = options.showtooltip;
+
+    Gtk::HBox* const hbox1_ = Gtk::manage(new Gtk::HBox(true, 4));
+    buttonaddconn_ = button_add_->signal_clicked().connect(
+                         sigc::mem_fun(*this, &ControlSpotPanel::on_button_add));
+    buttondeleteconn_ = button_delete_->signal_clicked().connect(
+                            sigc::mem_fun(*this, &ControlSpotPanel::on_button_delete));
+    buttonduplicateconn_ = button_duplicate_->signal_clicked().connect(
+                            sigc::mem_fun(*this, &ControlSpotPanel::on_button_duplicate));
+    hbox1_->pack_start(*button_add_);
+    hbox1_->pack_start(*button_delete_);
+    hbox1_->pack_start(*button_duplicate_);
+    pack_start(*hbox1_);
+
+    Gtk::HBox* const hbox2_ = Gtk::manage(new Gtk::HBox(true, 4));
+    buttonrenameconn_ = button_rename_->signal_clicked().connect(
+                            sigc::mem_fun(*this, &ControlSpotPanel::on_button_rename));
+    buttonvisibilityconn_ = button_visibility_->signal_clicked().connect(
+                                sigc::mem_fun(*this, &ControlSpotPanel::on_button_visibility));
+    hbox2_->pack_start(*button_rename_);
+    hbox2_->pack_start(*button_visibility_);
+    pack_start(*hbox2_);
+
+    treemodel_ = Gtk::ListStore::create(spots_);
+    treeview_->set_model(treemodel_);
+    treeviewconn_ = treeview_->get_selection()->signal_changed().connect(
+                        sigc::mem_fun(
+                            *this, &ControlSpotPanel::controlspotChanged));
+    treeview_->set_grid_lines(Gtk::TREE_VIEW_GRID_LINES_VERTICAL);
+
+    // Disable search to prevent hijacking keyboard shortcuts #5265
+    treeview_->set_enable_search(false);
+    treeview_->signal_key_press_event().connect(
+            sigc::mem_fun(
+                    *this, &ControlSpotPanel::blockTreeviewSearch), false);
+
+    auto cell = Gtk::manage(new Gtk::CellRendererText());
+    int cols_count = treeview_->append_column("ID", *cell);
+    auto col = treeview_->get_column(cols_count - 1);
+
+    if (col) {
+        col->set_cell_data_func(
+            *cell, sigc::mem_fun(
+                *this, &ControlSpotPanel::render_id));
+    }
+
+    cell = Gtk::manage(new Gtk::CellRendererText());
+    cols_count = treeview_->append_column(M("TP_LOCALLAB_COL_NAME"), *cell);
+    col = treeview_->get_column(cols_count - 1);
+
+    if (col) {
+        col->set_cell_data_func(
+            *cell, sigc::mem_fun(
+                *this, &ControlSpotPanel::render_name));
+    }
+
+    cell = Gtk::manage(new Gtk::CellRendererText());
+    cols_count = treeview_->append_column(M("TP_LOCALLAB_COL_VIS"), *cell);
+    col = treeview_->get_column(cols_count - 1);
+
+    if (col) {
+        col->set_cell_data_func(
+            *cell, sigc::mem_fun(
+                *this, &ControlSpotPanel::render_isvisible));
+    }
+
+    scrolledwindow_->add(*treeview_);
+    scrolledwindow_->set_policy(Gtk::POLICY_AUTOMATIC, Gtk::POLICY_AUTOMATIC);
+    scrolledwindow_->set_min_content_height(150);
+    pack_start(*scrolledwindow_);
+
+    Gtk::HBox* const ctboxshape = Gtk::manage(new Gtk::HBox());
+    Gtk::Label* const labelshape = Gtk::manage(new Gtk::Label(M("TP_LOCALLAB_SHAPETYPE") + ":"));
+    ctboxshape->pack_start(*labelshape, Gtk::PACK_SHRINK, 4);
+    shape_->append(M("TP_LOCALLAB_ELI"));
+    shape_->append(M("TP_LOCALLAB_RECT"));
+    shape_->set_active(0);
+    shapeconn_ = shape_->signal_changed().connect(
+                     sigc::mem_fun(
+                         *this, &ControlSpotPanel::shapeChanged));
+    ctboxshape->pack_start(*shape_);
+    pack_start(*ctboxshape);
+
+    Gtk::HBox* const ctboxspotmethod = Gtk::manage(new Gtk::HBox());
+    Gtk::Label* const labelspotmethod = Gtk::manage(new Gtk::Label(M("TP_LOCALLAB_EXCLUTYPE") + ":"));
+    ctboxspotmethod->pack_start(*labelspotmethod, Gtk::PACK_SHRINK, 4);
+    if(showtooltip) ctboxspotmethod->set_tooltip_markup(M("TP_LOCALLAB_EXCLUTYPE_TOOLTIP"));
+    spotMethod_->append(M("TP_LOCALLAB_EXNORM"));
+    spotMethod_->append(M("TP_LOCALLAB_EXECLU"));
+    spotMethod_->set_active(0);
+    spotMethodconn_ = spotMethod_->signal_changed().connect(
+                          sigc::mem_fun(
+                              *this, &ControlSpotPanel::spotMethodChanged));
+    ctboxspotmethod->pack_start(*spotMethod_);
+    pack_start(*ctboxspotmethod);
+
+    excluFrame->set_label_align(0.025, 0.5);
+    if(showtooltip) excluFrame->set_tooltip_text(M("TP_LOCALLAB_EXCLUF_TOOLTIP"));
+    ToolParamBlock* const excluBox = Gtk::manage(new ToolParamBlock());
+    if(showtooltip) sensiexclu_->set_tooltip_text(M("TP_LOCALLAB_SENSIEXCLU_TOOLTIP"));
+    sensiexclu_->setAdjusterListener(this);
+    structexclu_->setAdjusterListener(this);
+    excluBox->pack_start(*sensiexclu_);
+    excluBox->pack_start(*structexclu_);
+    excluFrame->add(*excluBox);
+    pack_start(*excluFrame);
+
+    Gtk::HBox* const ctboxshapemethod = Gtk::manage(new Gtk::HBox());
+    Gtk::Label* const labelshapemethod = Gtk::manage(new Gtk::Label(M("TP_LOCALLAB_STYPE") + ":"));
+    ctboxshapemethod->pack_start(*labelshapemethod, Gtk::PACK_SHRINK, 4);
+    if(showtooltip) ctboxshapemethod->set_tooltip_markup(M("TP_LOCALLAB_STYPE_TOOLTIP"));
+    shapeMethod_->append(M("TP_LOCALLAB_IND"));
+    shapeMethod_->append(M("TP_LOCALLAB_SYM"));
+    shapeMethod_->append(M("TP_LOCALLAB_INDSL"));
+    shapeMethod_->append(M("TP_LOCALLAB_SYMSL"));
+    shapeMethod_->set_active(0);
+    shapeMethodconn_ = shapeMethod_->signal_changed().connect(
+                           sigc::mem_fun(
+                               *this, &ControlSpotPanel::shapeMethodChanged));
+    ctboxshapemethod->pack_start(*shapeMethod_);
+    pack_start(*ctboxshapemethod);
+
+    pack_start(*locX_);
+    locX_->setAdjusterListener(this);
+
+    pack_start(*locXL_);
+    locXL_->setAdjusterListener(this);
+
+    pack_start(*locY_);
+    locY_->setAdjusterListener(this);
+
+    pack_start(*locYT_);
+    locYT_->setAdjusterListener(this);
+
+    pack_start(*centerX_);
+    centerX_->setAdjusterListener(this);
+
+    pack_start(*centerY_);
+    centerY_->setAdjusterListener(this);
+
+    pack_start(*circrad_);
+    circrad_->setAdjusterListener(this);
+
+    Gtk::HBox* const ctboxqualitymethod = Gtk::manage(new Gtk::HBox());
+    Gtk::Label* const labelqualitymethod = Gtk::manage(new Gtk::Label(M("TP_LOCALLAB_QUAL_METHOD") + ":"));
     ctboxqualitymethod->pack_start(*labelqualitymethod, Gtk::PACK_SHRINK, 4);
-<<<<<<< HEAD
-    ctboxqualitymethod->set_tooltip_markup(M("TP_LOCALLAB_METHOD_TOOLTIP"));
-=======
     if(showtooltip) ctboxqualitymethod->set_tooltip_markup(M("TP_LOCALLAB_METHOD_TOOLTIP"));
-//    qualityMethod_->append(M("TP_LOCALLAB_STD"));
->>>>>>> 5303bf09
-    qualityMethod_->append(M("TP_LOCALLAB_ENH"));
-    qualityMethod_->append(M("TP_LOCALLAB_ENHDEN"));
-    qualityMethod_->set_active(1);
-    qualityMethodconn_ = qualityMethod_->signal_changed().connect(
-                             sigc::mem_fun(
-                                 *this, &ControlSpotPanel::qualityMethodChanged));
-    ctboxqualitymethod->pack_start(*qualityMethod_);
-    pack_start(*ctboxqualitymethod);
-
-    Gtk::Frame* const transitFrame = Gtk::manage(new Gtk::Frame(M("TP_LOCALLAB_TRANSIT")));
-    transitFrame->set_label_align(0.025, 0.5);
-    if(showtooltip) transitFrame->set_tooltip_text(M("TP_LOCALLAB_TRANSIT_TOOLTIP"));
-    ToolParamBlock* const transitBox = Gtk::manage(new ToolParamBlock());
-    if(showtooltip) transit_->set_tooltip_text(M("TP_LOCALLAB_TRANSIT_TOOLTIP"));
-    if(showtooltip) transitweak_->set_tooltip_text(M("TP_LOCALLAB_TRANSITWEAK_TOOLTIP"));
-    transit_->setAdjusterListener(this);
-    transitweak_->setAdjusterListener(this);
-
-    transitBox->pack_start(*transit_);
-    transitBox->pack_start(*transitweak_);
-    transitFrame->add(*transitBox);
-    pack_start(*transitFrame);
-    
-    Gtk::Frame* const artifFrame = Gtk::manage(new Gtk::Frame(M("TP_LOCALLAB_ARTIF")));
-    artifFrame->set_label_align(0.025, 0.5);
-    if(showtooltip) artifFrame->set_tooltip_text(M("TP_LOCALLAB_ARTIF_TOOLTIP"));
-    ToolParamBlock* const artifBox = Gtk::manage(new ToolParamBlock());
-    thresh_->setAdjusterListener(this);
-    struc_->setAdjusterListener(this);
-    artifBox->pack_start(*struc_);
-    artifBox->pack_start(*thresh_);
-    artifBox->pack_start(*iter_);
-    artifBox->pack_start(*balan_);
-    iter_->setAdjusterListener(this);
-    balan_->setAdjusterListener(this);
-    artifFrame->add(*artifBox);
-    pack_start(*artifFrame);
-
-    avoidConn_  = avoid_->signal_toggled().connect(
-            sigc::mem_fun(*this, &ControlSpotPanel::avoidChanged));
-    pack_start(*avoid_);
-
-    show_all();
-
-    // Define row background color
-    // Mouseovered spot (opaque orange)
-    colorMouseover.set_red(1.);
-    colorMouseover.set_green(100. / 255.);
-    colorMouseover.set_blue(0.);
-    colorMouseover.set_alpha(1.);
-    // Nominal spot (transparent black)
-    colorNominal.set_red(0.);
-    colorNominal.set_green(0.);
-    colorNominal.set_blue(0.);
-    colorNominal.set_alpha(0.);
-}
-
-ControlSpotPanel::~ControlSpotPanel()
-{
-    // visibleGeometry
-    for (auto i = EditSubscriber::visibleGeometry.begin(); i != EditSubscriber::visibleGeometry.end(); ++i) {
-        delete *i;
-    }
-
-    // mouseOverGeometry
-    for (auto i = EditSubscriber::mouseOverGeometry.begin(); i != EditSubscriber::mouseOverGeometry.end(); ++i) {
-        delete *i;
-    }
-}
-
-void ControlSpotPanel::setEditProvider(EditDataProvider* provider)
-{
-    EditSubscriber::setEditProvider(provider);
-}
-
-void ControlSpotPanel::render_id(
-    Gtk::CellRenderer* cell, const Gtk::TreeModel::iterator& iter)
-{
-    auto row = *iter;
-    Gtk::CellRendererText *ct = static_cast<Gtk::CellRendererText *>(cell);
-
-    // Render cell text
-    ct->property_text() = std::to_string(row[spots_.id]);
-
-    // Render cell background color
-    if (row[spots_.mouseover]) {
-        ct->property_background_rgba() = colorMouseover;
-    } else {
-        ct->property_background_rgba() = colorNominal;
-    }
-
-}
-
-void ControlSpotPanel::render_name(
-    Gtk::CellRenderer* cell, const Gtk::TreeModel::iterator& iter)
-{
-    auto row = *iter;
-    Gtk::CellRendererText *ct = static_cast<Gtk::CellRendererText *>(cell);
-
-    // Render cell text
-    ct->property_text() = row[spots_.name];
-
-    // Render cell background color
-    if (row[spots_.mouseover]) {
-        ct->property_background_rgba() = colorMouseover;
-    } else {
-        ct->property_background_rgba() = colorNominal;
-    }
-}
-
-void ControlSpotPanel::render_isvisible(
-    Gtk::CellRenderer* cell, const Gtk::TreeModel::iterator& iter)
-{
-    auto row = *iter;
-    Gtk::CellRendererText *ct = static_cast<Gtk::CellRendererText *>(cell);
-
-    // Render cell text
-    if (row[spots_.isvisible]) {
-        ct->property_text() = M("TP_LOCALLAB_ROW_VIS");
-    } else {
-        ct->property_text() = M("TP_LOCALLAB_ROW_NVIS");
-    }
-
-    // Render cell background color
-    if (row[spots_.mouseover]) {
-        ct->property_background_rgba() = colorMouseover;
-    } else {
-        ct->property_background_rgba() = colorNominal;
-    }
-}
-
-void ControlSpotPanel::on_button_add()
-{
-    // printf("on_button_add\n");
-
-    if (!listener) {
-        return;
-    }
-
-    // Raise event
-    nbSpotChanged_ = true;
-    selSpotChanged_ = true;
-    eventType = SpotCreation;
-    const int newId = getNewId();
-    listener->panelChanged(EvLocallabSpotCreated, "ID#" + std::to_string(newId));
-}
-
-void ControlSpotPanel::on_button_delete()
-{
-    // printf("on_button_delete\n");
-
-    if (!listener) {
-        return;
-    }
-
-    // Raise event
-    nbSpotChanged_ = true;
-    selSpotChanged_ = true;
-    eventType = SpotDeletion;
-    const int delId = getSelectedSpot();
-    listener->panelChanged(EvLocallabSpotDeleted, "ID#" + std::to_string(delId));
-}
-
-void ControlSpotPanel::on_button_duplicate()
-{
-    // printf("on_button_duplicate\n");
-
-    if (!listener) {
-        return;
-    }
-
-    // Raise event
-    const int selId = getSelectedSpot();
-    if (selId == 0) { // No selected spot to duplicate
-        return;
-    }
-    nbSpotChanged_ = true;
-    selSpotChanged_ = true;
-    eventType = SpotDuplication;
-    const int newId = getNewId();
-    listener->panelChanged(EvLocallabSpotCreated, "ID#" + std::to_string(newId)
-                                + " (" + M("TP_LOCALLAB_EV_DUPL") + " ID#"
-                                + std::to_string(selId) + ")");
-}
-
-void ControlSpotPanel::on_button_rename()
-{
-    // printf("on_button_rename\n");
-
-    if (!listener) {
-        return;
-    }
-
-    // Get actual control spot name
-    const auto s = treeview_->get_selection();
-
-    if (!s->count_selected_rows()) {
-        return;
-    }
-
-    const auto iter = s->get_selected();
-    const Gtk::TreeModel::Row row = *iter;
-    const Glib::ustring actualname = row[spots_.name];
-
-    // Launch windows to update spot name
-    RenameDialog d(actualname,
-                   static_cast<Gtk::Window &>(*get_toplevel()));
-    int status = d.run();
-
-    // Update actual name and raise event
-    if (status == RenameDialog::OkButton) {
-        const Glib::ustring newname = d.get_new_name();
-        if (newname != actualname) { // Event is only raised if name is updated
-            nameChanged_ = true;
-            row[spots_.name] = newname;
-            treeview_->columns_autosize();
-            listener->panelChanged(EvLocallabSpotName, newname);
-        }
-    }
-}
-
-void ControlSpotPanel::on_button_visibility()
-{
-    // printf("on_button_visibility\n");
-
-    if (!listener) {
-        return;
-    }
-
-    // Get selected control spot
-    const auto s = treeview_->get_selection();
-
-    if (!s->count_selected_rows()) {
-        return;
-    }
-
-    const auto iter = s->get_selected();
-    const Gtk::TreeModel::Row row = *iter;
-
-    // Update visibility
-    row[spots_.isvisible] = !(bool)row[spots_.isvisible];
-    updateControlSpotCurve(row);
-
-    // Raise event
-    visibilityChanged_ = true;
-    const int id = getSelectedSpot();
-
-    if ((bool)row[spots_.isvisible]) {
-        listener->panelChanged(EvLocallabSpotVisibility, M("TP_LOCALLAB_EV_VIS") + " ID#" + std::to_string(id));
-    } else {
-        listener->panelChanged(EvLocallabSpotVisibility, M("TP_LOCALLAB_EV_NVIS") + " ID#" + std::to_string(id));
-    }
-}
-
-bool ControlSpotPanel::blockTreeviewSearch(GdkEventKey* event)
-{
-    // printf("blockTreeviewSearch\n");
-
-    if (event->state & Gdk::CONTROL_MASK) { // Ctrl
-        if (event->keyval == GDK_KEY_f || event->keyval == GDK_KEY_F) {
-            // No action is performed to avoid activating treeview search
-            return true;
-        }
-    }
-
-    // Otherwise key action is transfered to treeview widget
-    return false;
-}
-
-void ControlSpotPanel::load_ControlSpot_param()
-{
-    // printf("load_ControlSpot_param\n");
-
-    // Get selected control spot
-    const auto s = treeview_->get_selection();
-
-    if (!s->count_selected_rows()) {
-        return;
-    }
-
-    const auto iter = s->get_selected();
-    const Gtk::TreeModel::Row row = *iter;
-
-    // Load param in selected control spot
-    shape_->set_active(row[spots_.shape]);
-    spotMethod_->set_active(row[spots_.spotMethod]);
-    sensiexclu_->setValue((double)row[spots_.sensiexclu]);
-    structexclu_->setValue((double)row[spots_.structexclu]);
-    struc_->setValue((double)row[spots_.struc]);
-    shapeMethod_->set_active(row[spots_.shapeMethod]);
-    locX_->setValue((double)row[spots_.locX]);
-    locXL_->setValue((double)row[spots_.locXL]);
-    locY_->setValue((double)row[spots_.locY]);
-    locYT_->setValue((double)row[spots_.locYT]);
-    centerX_->setValue((double)row[spots_.centerX]);
-    centerY_->setValue((double)row[spots_.centerY]);
-    circrad_->setValue((double)row[spots_.circrad]);
-    qualityMethod_->set_active(row[spots_.qualityMethod]);
-    transit_->setValue((double)row[spots_.transit]);
-    thresh_->setValue((double)row[spots_.thresh]);
-    iter_->setValue((double)row[spots_.iter]);
-    balan_->setValue((double)row[spots_.balan]);
-    transitweak_->setValue((double)row[spots_.transitweak]);
-    avoid_->set_active(row[spots_.avoid]);
-}
-
-void ControlSpotPanel::controlspotChanged()
-{
-    // printf("controlspotChanged\n");
-
-    if (!listener) {
-        return;
-    }
-
-    // Raise event
-    selSpotChanged_ = true;
-    eventType = SpotSelection;
-    const int selId = getSelectedSpot();
-    listener->panelChanged(EvLocallabSpotSelected, "ID#" + std::to_string(selId));
-}
-
-void ControlSpotPanel::shapeChanged()
-{
-    // printf("shapeChanged\n");
-
-    // Get selected control spot
-    const auto s = treeview_->get_selection();
-
-    if (!s->count_selected_rows()) {
-        return;
-    }
-
-    const auto iter = s->get_selected();
-    Gtk::TreeModel::Row row = *iter;
-
-    row[spots_.shape] = shape_->get_active_row_number();
-    updateControlSpotCurve(row);
-
-    // Raise event
-    if (listener) {
-        listener->panelChanged(EvLocallabSpotShape, shape_->get_active_text());
-    }
-}
-
-void ControlSpotPanel::spotMethodChanged()
-{
-    // printf("spotMethodChanged\n");
-
-    // Get selected control spot
-    const auto s = treeview_->get_selection();
-
-    if (!s->count_selected_rows()) {
-        return;
-    }
-
-    const auto iter = s->get_selected();
-    Gtk::TreeModel::Row row = *iter;
-
-    row[spots_.spotMethod] = spotMethod_->get_active_row_number();
-
-    // Update Control Spot GUI according to spotMethod_ combobox state (to be compliant with updateParamVisibility function)
-    if (multiImage && spotMethod_->get_active_text() == M("GENERAL_UNCHANGED")) {
-        excluFrame->show();
-    } else if (spotMethod_->get_active_row_number() == 0) { // Normal case
-        excluFrame->hide();
-    } else { // Excluding case
-        excluFrame->show();
-    }
-
-    // Raise event
-    if (listener) {
-        listener->panelChanged(EvLocallabSpotSpotMethod, spotMethod_->get_active_text());
-    }
-}
-
-void ControlSpotPanel::shapeMethodChanged()
-{
-    // printf("shapeMethodChanged\n");
-
-    const int method = shapeMethod_->get_active_row_number();
-
-    // Get selected control spot
-    const auto s = treeview_->get_selection();
-
-    if (!s->count_selected_rows()) {
-        return;
-    }
-
-    const auto iter = s->get_selected();
-    Gtk::TreeModel::Row row = *iter;
-
-    if (!batchMode && (method == 1 || method == 3)) { // Symmetrical cases
-        disableParamlistener(true);
-        locXL_->setValue(locX_->getValue());
-        locYT_->setValue(locY_->getValue());
-        disableParamlistener(false);
-
-        row[spots_.shapeMethod] = shapeMethod_->get_active_row_number();
-        row[spots_.locXL] = locX_->getIntValue();
-        row[spots_.locYT] = locY_->getIntValue();
-
-        updateControlSpotCurve(row);
-    } else { // In batch mode, sliders are always independent
-        row[spots_.shapeMethod] = shapeMethod_->get_active_row_number();
-    }
-
-    // Update Control Spot GUI according to shapeMethod_ combobox state (to be compliant with updateParamVisibility function)
-    if (!batchMode) {
-        if (method == 1 || method == 3) { // Symmetrical cases
-            locXL_->hide();
-            locYT_->hide();
-
-            if (method == 1) { // 1 = Symmetrical (mouse)
-                locX_->hide();
-                locY_->hide();
-                centerX_->hide();
-                centerY_->hide();
-            } else { // 3 = Symmetrical (mouse + sliders)
-                locX_->show();
-                locY_->show();
-                centerX_->show();
-                centerY_->show();
-            }
-        } else { // Independent cases
-            if (method == 0) { // 0 = Independent (mouse)
-                locX_->hide();
-                locXL_->hide();
-                locY_->hide();
-                locYT_->hide();
-                centerX_->hide();
-                centerY_->hide();
-            } else { // 2 = Independent (mouse + sliders)
-                locX_->show();
-                locXL_->show();
-                locY_->show();
-                locYT_->show();
-                centerX_->show();
-                centerY_->show();
-            }
-        }
-    } else { // In batch mode, sliders are necessary shown
-        locX_->show();
-        locXL_->show();
-        locY_->show();
-        locYT_->show();
-        centerX_->show();
-        centerY_->show();
-    }
-
-    // Raise event
-    if (listener) {
-        listener->panelChanged(EvLocallabSpotShapeMethod, shapeMethod_->get_active_text());
-    }
-}
-
-void ControlSpotPanel::qualityMethodChanged()
-{
-    // printf("qualityMethodChanged\n");
-
-    // Get selected control spot
-    const auto s = treeview_->get_selection();
-
-    if (!s->count_selected_rows()) {
-        return;
-    }
-
-    const auto iter = s->get_selected();
-    Gtk::TreeModel::Row row = *iter;
-
-    row[spots_.qualityMethod] = qualityMethod_->get_active_row_number();
-
-    // Raise event
-    if (listener) {
-        listener->panelChanged(EvLocallabSpotQualityMethod, qualityMethod_->get_active_text());
-    }
-}
-
-void ControlSpotPanel::updateParamVisibility()
-{
-    // printf("updateParamVisibility\n");
-
-    // Update Control Spot GUI according to shapeMethod_ combobox state (to be compliant with shapeMethodChanged function)
-    const int method = shapeMethod_->get_active_row_number();
-    if (!batchMode) {
-        if (method == 1 || method == 3) { // Symmetrical cases
-            locXL_->hide();
-            locYT_->hide();
-
-            if (method == 1) { // 1 = Symmetrical (mouse)
-                locX_->hide();
-                locY_->hide();
-                centerX_->hide();
-                centerY_->hide();
-            } else { // 3 = Symmetrical (mouse + sliders)
-                locX_->show();
-                locY_->show();
-                centerX_->show();
-                centerY_->show();
-            }
-        } else { // Independent cases
-            if (method == 0) { // 0 = Independent (mouse)
-                locX_->hide();
-                locXL_->hide();
-                locY_->hide();
-                locYT_->hide();
-                centerX_->hide();
-                centerY_->hide();
-            } else { // 2 = Independent (mouse + sliders)
-                locX_->show();
-                locXL_->show();
-                locY_->show();
-                locYT_->show();
-                centerX_->show();
-                centerY_->show();
-            }
-        }
-    } else { // In batch mode, sliders are necessary shown
-        locX_->show();
-        locXL_->show();
-        locY_->show();
-        locYT_->show();
-        centerX_->show();
-        centerY_->show();
-    }
-
-    // Update Control Spot GUI according to spotMethod_ combobox state (to be compliant with spotMethodChanged function)
-    if (multiImage && spotMethod_->get_active_text() == M("GENERAL_UNCHANGED")) {
-        excluFrame->show();
-    } else if (spotMethod_->get_active_row_number() == 0) { // Normal case
-        excluFrame->hide();
-    } else { // Excluding case
-        excluFrame->show();
-    }
-}
-
-void ControlSpotPanel::adjusterAutoToggled(Adjuster* a, bool newval)
-{
-}
-void ControlSpotPanel::adjusterChanged(ThresholdAdjuster* a, double newBottom, double newTop)
-{
-}
-void ControlSpotPanel::adjusterChanged(ThresholdAdjuster* a, double newBottomLeft, double newTopLeft, double newBottomRight, double newTopRight)
-{
-}
-void ControlSpotPanel::adjusterChanged(ThresholdAdjuster* a, int newBottom, int newTop)
-{
-}
-void ControlSpotPanel::adjusterChanged(ThresholdAdjuster* a, int newBottomLeft, int newTopLeft, int newBottomRight, int newTopRight)
-{
-}
-void ControlSpotPanel::adjusterChanged2(ThresholdAdjuster* a, int newBottomL, int newTopL, int newBottomR, int newTopR)
-{
-}
-
-void ControlSpotPanel::adjusterChanged(Adjuster* a, double newval)
-{
-    // printf("adjusterChanged\n");
-
-    const int method = shapeMethod_->get_active_row_number();
-
-    // Get selected control spot
-    const auto s = treeview_->get_selection();
-
-    if (!s->count_selected_rows()) {
-        return;
-    }
-
-    const auto iter = s->get_selected();
-    Gtk::TreeModel::Row row = *iter;
-
-    if (a == sensiexclu_) {
-        row[spots_.sensiexclu] = sensiexclu_->getIntValue();
-
-        if (listener) {
-            listener->panelChanged(EvLocallabSpotSensiexclu, sensiexclu_->getTextValue());
-        }
-    }
-
-    if (a == structexclu_) {
-        row[spots_.structexclu] = structexclu_->getIntValue();
-
-        if (listener) {
-            listener->panelChanged(Evlocallabstructexlu, structexclu_->getTextValue());
-        }
-    }
-    
-    if (a == struc_) {
-        row[spots_.struc] = struc_->getValue();
-
-        if (listener) {
-            listener->panelChanged(EvLocallabSpotStruc, struc_->getTextValue());
-        }
-    }
-
-    if (a == locX_) {
-        row[spots_.locX] = locX_->getIntValue();
-
-        if (!batchMode && (method == 1 || method == 3)) { // Symmetrical cases (in batch mode, sliders are always independent)
-            disableParamlistener(true);
-            locXL_->setValue(locX_->getValue());
-            disableParamlistener(false);
-            row[spots_.locXL] = locXL_->getIntValue();
-        }
-
-        updateControlSpotCurve(row);
-
-        if (listener) {
-            listener->panelChanged(EvLocallabSpotLocX, locX_->getTextValue());
-        }
-    }
-
-    if (a == locXL_) {
-        row[spots_.locXL] = locXL_->getIntValue();
-
-        if (!batchMode && (method == 1 || method == 3)) { // Symmetrical cases (in batch mode, sliders are always independent)
-            disableParamlistener(true);
-            locX_->setValue(locXL_->getValue());
-            disableParamlistener(false);
-            row[spots_.locX] = locX_->getIntValue();
-        }
-
-        updateControlSpotCurve(row);
-
-        if (listener) {
-            listener->panelChanged(EvLocallabSpotLocXL, locXL_->getTextValue());
-        }
-    }
-
-    if (a == locY_) {
-        row[spots_.locY] = locY_->getIntValue();
-
-        if (!batchMode && (method == 1 || method == 3)) { // Symmetrical cases (in batch mode, sliders are always independent)
-            disableParamlistener(true);
-            locYT_->setValue(locY_->getValue());
-            disableParamlistener(false);
-            row[spots_.locYT] = locYT_->getIntValue();
-        }
-
-        updateControlSpotCurve(row);
-
-        if (listener) {
-            listener->panelChanged(EvLocallabSpotLocY, locY_->getTextValue());
-        }
-    }
-
-    if (a == locYT_) {
-        row[spots_.locYT] = locYT_->getIntValue();
-
-        if (!batchMode && (method == 1 || method == 3)) { // Symmetrical cases (in batch mode, sliders are always independent)
-            disableParamlistener(true);
-            locY_->setValue(locYT_->getValue());
-            disableParamlistener(false);
-            row[spots_.locY] = locY_->getIntValue();
-        }
-
-        updateControlSpotCurve(row);
-
-        if (listener) {
-            listener->panelChanged(EvLocallabSpotLocYT, locYT_->getTextValue());
-        }
-    }
-
-    if (a == centerX_ || a == centerY_) {
-        row[spots_.centerX] = centerX_->getIntValue();
-        row[spots_.centerY] = centerY_->getIntValue();
-
-        updateControlSpotCurve(row);
-
-        if (listener) {
-            listener->panelChanged(EvLocallabSpotCenter, "X=" + centerX_->getTextValue() + ", Y=" + centerY_->getTextValue());
-        }
-    }
-
-    if (a == circrad_) {
-        row[spots_.circrad] = circrad_->getIntValue();
-
-        updateControlSpotCurve(row);
-
-        if (listener) {
-            listener->panelChanged(EvLocallabSpotCircrad, circrad_->getTextValue());
-        }
-    }
-
-    if (a == transit_) {
-        row[spots_.transit] = transit_->getIntValue();
-
-        if (listener) {
-            listener->panelChanged(EvLocallabSpotTransit, transit_->getTextValue());
-        }
-    }
-
-
-    if (a == thresh_) {
-        row[spots_.thresh] = thresh_->getValue();
-
-        if (listener) {
-            listener->panelChanged(EvLocallabSpotThresh, thresh_->getTextValue());
-        }
-    }
-
-    if (a == iter_) {
-        row[spots_.iter] = iter_->getValue();
-
-        if (listener) {
-            listener->panelChanged(EvLocallabSpotIter, iter_->getTextValue());
-        }
-    }
-
-    if (a == balan_) {
-        row[spots_.balan] = balan_->getValue();
-
-        if (listener) {
-            listener->panelChanged(EvLocallabSpotbalan, balan_->getTextValue());
-        }
-    }
-
-    if (a == transitweak_) {
-        row[spots_.transitweak] = transitweak_->getValue();
-
-        if (listener) {
-            listener->panelChanged(EvLocallabSpotTransitweak, transitweak_->getTextValue());
-        }
-    }
-
-}
-
-void ControlSpotPanel::avoidChanged()
-{
-    // printf("avoidChanged\n");
-
-    // Get selected control spot
-    const auto s = treeview_->get_selection();
-
-    if (!s->count_selected_rows()) {
-        return;
-    }
-
-    const auto iter = s->get_selected();
-    Gtk::TreeModel::Row row = *iter;
-
-    if (multiImage) {
-        if (avoid_->get_inconsistent()) {
-            avoid_->set_inconsistent(false);
-            avoidConn_.block(true);
-            avoid_->set_active(false);
-            avoidConn_.block(false);
-        }
-    }
-
-    row[spots_.avoid] = avoid_->get_active();
-
-    // Raise event
-    if (listener) {
-        if (avoid_->get_active()) {
-            listener->panelChanged(Evlocallabavoid, M("GENERAL_ENABLED"));
-        } else {
-            listener->panelChanged(Evlocallabavoid, M("GENERAL_DISABLED"));
-        }
-    }
-}
-
-void ControlSpotPanel::disableParamlistener(bool cond)
-{
-    // printf("disableParamlistener: %d\n", cond);
-
-    treeviewconn_.block(cond);
-    buttonaddconn_.block(cond);
-    buttondeleteconn_.block(cond);
-    buttonduplicateconn_.block(cond);
-    buttonrenameconn_.block(cond);
-    buttonvisibilityconn_.block(cond);
-    shapeconn_.block(cond);
-    spotMethodconn_.block(cond);
-    sensiexclu_->block(cond);
-    structexclu_->block(cond);
-    struc_->block(cond);
-    shapeMethodconn_.block(cond);
-    locX_->block(cond);
-    locXL_->block(cond);
-    locY_->block(cond);
-    locYT_->block(cond);
-    centerX_->block(cond);
-    centerY_->block(cond);
-    circrad_->block(cond);
-    qualityMethodconn_.block(cond);
-    transit_->block(cond);
-    thresh_->block(cond);
-    iter_->block(cond);
-    balan_->block(cond);
-    transitweak_->block(cond);
-    avoidConn_.block(cond);
-}
-
-void ControlSpotPanel::setParamEditable(bool cond)
-{
-    // printf("setParamEditable: %d\n", cond);
-
-    shape_->set_sensitive(cond);
-    spotMethod_->set_sensitive(cond);
-    sensiexclu_->set_sensitive(cond);
-    structexclu_->set_sensitive(cond);
-    struc_->set_sensitive(cond);
-    shapeMethod_->set_sensitive(cond);
-    locX_->set_sensitive(cond);
-    locXL_->set_sensitive(cond);
-    locY_->set_sensitive(cond);
-    locYT_->set_sensitive(cond);
-    centerX_->set_sensitive(cond);
-    centerY_->set_sensitive(cond);
-    circrad_->set_sensitive(cond);
-    qualityMethod_->set_sensitive(cond);
-    transit_->set_sensitive(cond);
-    thresh_->set_sensitive(cond);
-    iter_->set_sensitive(cond);
-    balan_->set_sensitive(cond);
-    transitweak_->set_sensitive(cond);
-    avoid_->set_sensitive(cond);
-}
-
-void ControlSpotPanel::addControlSpotCurve(Gtk::TreeModel::Row& row)
-{
-    // printf("addControlSpotCurve\n");
-
-    if (row[spots_.curveid] > 0) { // Row has already an associated curve
-        return;
-    }
-
-    // Creation of visibleGeometry
-    Circle* cirX;
-    cirX = new Circle();
-    cirX->radius = 4.;
-    cirX->filled = true;
-    cirX->datum = Geometry::IMAGE;
-    Circle* cirXL;
-    cirXL = new Circle();
-    cirXL->radius = 4.;
-    cirXL->filled = true;
-    cirXL->datum = Geometry::IMAGE;
-    Circle* cirY;
-    cirY = new Circle();
-    cirY->radius = 4.;
-    cirY->filled = true;
-    cirY->datum = Geometry::IMAGE;
-    Circle* cirYT;
-    cirYT = new Circle();
-    cirYT->radius = 4.;
-    cirYT->filled = true;
-    cirYT->datum = Geometry::IMAGE;
-    Circle* centerCircle;
-    centerCircle = new Circle();
-    centerCircle->datum = Geometry::IMAGE;
-    centerCircle->radiusInImageSpace = true;
-    Ellipse* shape_ellipse;
-    shape_ellipse = new Ellipse();
-    shape_ellipse->datum = Geometry::IMAGE;
-    shape_ellipse->radiusInImageSpace = true;
-    Rectangle* shape_rectangle;
-    shape_rectangle = new Rectangle();
-    shape_rectangle->datum = Geometry::IMAGE;
-    EditSubscriber::visibleGeometry.push_back(centerCircle); // (curveid - 1) * 7
-    EditSubscriber::visibleGeometry.push_back(shape_ellipse); // (curveid - 1) * 7 + 1
-    EditSubscriber::visibleGeometry.push_back(shape_rectangle); // (curveid - 1) * 7 + 2
-    EditSubscriber::visibleGeometry.push_back(cirX); // (curveid - 1) * 7 + 3
-    EditSubscriber::visibleGeometry.push_back(cirXL); // (curveid - 1) * 7 + 4
-    EditSubscriber::visibleGeometry.push_back(cirY); // (curveid - 1) * 7 + 5
-    EditSubscriber::visibleGeometry.push_back(cirYT); // (curveid - 1) * 7 + 6
-
-    // Creation of mouseOverGeometry
-    cirX = new Circle();
-    cirX->radius = 4.;
-    cirX->filled = true;
-    cirX->datum = Geometry::IMAGE;
-    cirXL = new Circle();
-    cirXL->radius = 4.;
-    cirXL->filled = true;
-    cirXL->datum = Geometry::IMAGE;
-    cirY = new Circle();
-    cirY->radius = 4.;
-    cirY->filled = true;
-    cirY->datum = Geometry::IMAGE;
-    cirYT = new Circle();
-    cirYT->radius = 4.;
-    cirYT->filled = true;
-    cirYT->datum = Geometry::IMAGE;
-    centerCircle = new Circle();
-    centerCircle->datum = Geometry::IMAGE;
-    centerCircle->radiusInImageSpace = true;
-    shape_ellipse = new Ellipse();
-    shape_ellipse->datum = Geometry::IMAGE;
-    shape_ellipse->radiusInImageSpace = true;
-    shape_rectangle = new Rectangle();
-    shape_rectangle->datum = Geometry::IMAGE;
-    EditSubscriber::mouseOverGeometry.push_back(centerCircle);  // (curveid - 1) * 7
-    EditSubscriber::mouseOverGeometry.push_back(shape_ellipse);  // (curveid - 1) * 7 + 1
-    EditSubscriber::mouseOverGeometry.push_back(shape_rectangle);  // (curveid - 1) * 7 + 2
-    EditSubscriber::mouseOverGeometry.push_back(cirX);  // (curveid - 1) * 7 + 3
-    EditSubscriber::mouseOverGeometry.push_back(cirXL);  // (curveid - 1) * 7 + 4
-    EditSubscriber::mouseOverGeometry.push_back(cirY);  // (curveid - 1) * 7 + 5
-    EditSubscriber::mouseOverGeometry.push_back(cirYT);  // (curveid - 1) * 7 + 6
-
-    row[spots_.curveid] = EditSubscriber::visibleGeometry.size() / 7;
-}
-
-void ControlSpotPanel::updateControlSpotCurve(const Gtk::TreeModel::Row& row)
-{
-    const int curveid_ = row[spots_.curveid];
-    EditDataProvider* const dataProvider = getEditProvider();
-
-    // printf("updateControlSpotCurve: %d\n", curveid_);
-
-    if (curveid_ == 0 || !dataProvider) { // Row has no associated curve or there is no EditProvider
-        return;
-    }
-
-    int imW = 0;
-    int imH = 0;
-    dataProvider->getImageSize(imW, imH);
-
-    if (!imW || !imH) { // No image loaded
-        return;
-    }
-
-    const int centerX_ = row[spots_.centerX];
-    const int centerY_ = row[spots_.centerY];
-    const int circrad_ = row[spots_.circrad];
-    const int locX_ = row[spots_.locX];
-    const int locXL_ = row[spots_.locXL];
-    const int locY_ = row[spots_.locY];
-    const int locYT_ = row[spots_.locYT];
-    const int shape_ = row[spots_.shape];
-    const bool isvisible_ = row[spots_.isvisible];
-
-    const int decayX = (double)locX_ * (double)imW / 2000.;
-    const int decayXL = (double)locXL_ * (double)imW / 2000.;
-    const int decayY = (double)locY_ * (double)imH / 2000.;
-    const int decayYT = (double)locYT_ * (double)imH / 2000.;
-    const rtengine::Coord origin((double)imW / 2. + (double)centerX_ * (double)imW / 2000., (double)imH / 2. + (double)centerY_ * (double)imH / 2000.);
-
-    const auto updateSelectionCircle = [&](Geometry * geometry, const int offsetX, const int offsetY) {
-        const auto cir = static_cast<Circle*>(geometry);
-        cir->center.x = origin.x + offsetX;
-        cir->center.y = origin.y + offsetY;
-    };
-
-    const auto updateCenterCircle = [&](Geometry * geometry) {
-        const auto circle = static_cast<Circle*>(geometry);
-        circle->center = origin;
-        circle->radius = circrad_;
-    };
-
-    const auto updateEllipse = [&](Geometry * geometry) {
-        const auto ellipse = static_cast<Ellipse*>(geometry);
-        ellipse->center = origin;
-        ellipse->radX = decayX;
-        ellipse->radXL = decayXL;
-        ellipse->radY = decayY;
-        ellipse->radYT = decayYT;
-    };
-
-    const auto updateRectangle = [&](Geometry * geometry) {
-        const auto rectangle = static_cast<Rectangle*>(geometry);
-        rectangle->bottomRight.x = origin.x + decayX;
-        rectangle->bottomRight.y = origin.y + decayY;
-        rectangle->topLeft.x = origin.x - decayXL;
-        rectangle->topLeft.y = origin.y - decayYT;
-    };
-
-    updateCenterCircle(visibleGeometry.at((curveid_ - 1) * 7));
-    updateCenterCircle(mouseOverGeometry.at((curveid_ - 1) * 7));
-
-    updateEllipse(visibleGeometry.at((curveid_ - 1) * 7 + 1));
-    updateEllipse(mouseOverGeometry.at((curveid_ - 1) * 7 + 1));
-
-    updateRectangle(visibleGeometry.at((curveid_ - 1) * 7 + 2));
-    updateRectangle(mouseOverGeometry.at((curveid_ - 1) * 7 + 2));
-
-    updateSelectionCircle(visibleGeometry.at((curveid_ - 1) * 7 + 3), decayX, 0.);
-    updateSelectionCircle(mouseOverGeometry.at((curveid_ - 1) * 7 + 3), decayX, 0.);
-
-    updateSelectionCircle(visibleGeometry.at((curveid_ - 1) * 7 + 4), -decayXL, 0.);
-    updateSelectionCircle(mouseOverGeometry.at((curveid_ - 1) * 7 + 4), -decayXL, 0.);
-
-    updateSelectionCircle(visibleGeometry.at((curveid_ - 1) * 7 + 5), 0., decayY);
-    updateSelectionCircle(mouseOverGeometry.at((curveid_ - 1) * 7 + 5), 0., decayY);
-
-    updateSelectionCircle(visibleGeometry.at((curveid_ - 1) * 7 + 6), 0., -decayYT);
-    updateSelectionCircle(mouseOverGeometry.at((curveid_ - 1) * 7 + 6), 0., -decayYT);
-
-    // Update Arcellipse/Rectangle visibility according to shape and visibility
-    if (isvisible_) {
-        EditSubscriber::visibleGeometry.at((curveid_ - 1) * 7)->setActive(true); // centerCircle
-        EditSubscriber::visibleGeometry.at((curveid_ - 1) * 7 + 3)->setActive(true); // cirX
-        EditSubscriber::visibleGeometry.at((curveid_ - 1) * 7 + 4)->setActive(true); // cirXL
-        EditSubscriber::visibleGeometry.at((curveid_ - 1) * 7 + 5)->setActive(true); // cirY
-        EditSubscriber::visibleGeometry.at((curveid_ - 1) * 7 + 6)->setActive(true); // cirYT
-
-        EditSubscriber::mouseOverGeometry.at((curveid_ - 1) * 7)->setActive(true); // centerCircle
-        EditSubscriber::mouseOverGeometry.at((curveid_ - 1) * 7 + 3)->setActive(true); // cirX
-        EditSubscriber::mouseOverGeometry.at((curveid_ - 1) * 7 + 4)->setActive(true); // cirXL
-        EditSubscriber::mouseOverGeometry.at((curveid_ - 1) * 7 + 5)->setActive(true); // cirY
-        EditSubscriber::mouseOverGeometry.at((curveid_ - 1) * 7 + 6)->setActive(true); // cirYT
-
-        if (shape_ == 0) { // 0 = Ellipse
-            EditSubscriber::visibleGeometry.at((curveid_ - 1) * 7 + 1)->setActive(true); // shape_ellipse
-            EditSubscriber::visibleGeometry.at((curveid_ - 1) * 7 + 2)->setActive(false); // shape_rectangle
-
-            EditSubscriber::mouseOverGeometry.at((curveid_ - 1) * 7 + 1)->setActive(true); // shape_ellipse
-            EditSubscriber::mouseOverGeometry.at((curveid_ - 1) * 7 + 2)->setActive(false); // shape_rectangle
-        } else { // 1 = Rectangle
-            EditSubscriber::visibleGeometry.at((curveid_ - 1) * 7 + 1)->setActive(false); // shape_ellipse
-            EditSubscriber::visibleGeometry.at((curveid_ - 1) * 7 + 2)->setActive(true); // shape_rectangle
-
-            EditSubscriber::mouseOverGeometry.at((curveid_ - 1) * 7 + 1)->setActive(false); // shape_ellipse
-            EditSubscriber::mouseOverGeometry.at((curveid_ - 1) * 7 + 2)->setActive(true); // shape_rectangle
-        }
-    } else {
-        EditSubscriber::visibleGeometry.at((curveid_ - 1) * 7)->setActive(false); // centerCircle
-        EditSubscriber::visibleGeometry.at((curveid_ - 1) * 7 + 1)->setActive(false); // shape_ellipse
-        EditSubscriber::visibleGeometry.at((curveid_ - 1) * 7 + 2)->setActive(false); // shape_rectangle
-        EditSubscriber::visibleGeometry.at((curveid_ - 1) * 7 + 3)->setActive(false); // cirX
-        EditSubscriber::visibleGeometry.at((curveid_ - 1) * 7 + 4)->setActive(false); // cirXL
-        EditSubscriber::visibleGeometry.at((curveid_ - 1) * 7 + 5)->setActive(false); // cirY
-        EditSubscriber::visibleGeometry.at((curveid_ - 1) * 7 + 6)->setActive(false); // cirYT
-
-        EditSubscriber::mouseOverGeometry.at((curveid_ - 1) * 7)->setActive(false); // centerCircle
-        EditSubscriber::mouseOverGeometry.at((curveid_ - 1) * 7 + 1)->setActive(false); // shape_ellipse
-        EditSubscriber::mouseOverGeometry.at((curveid_ - 1) * 7 + 2)->setActive(false); // shape_rectangle
-        EditSubscriber::mouseOverGeometry.at((curveid_ - 1) * 7 + 3)->setActive(false); // cirX
-        EditSubscriber::mouseOverGeometry.at((curveid_ - 1) * 7 + 4)->setActive(false); // cirXL
-        EditSubscriber::mouseOverGeometry.at((curveid_ - 1) * 7 + 5)->setActive(false); // cirY
-        EditSubscriber::mouseOverGeometry.at((curveid_ - 1) * 7 + 6)->setActive(false); // cirYT
-    }
-}
-
-void ControlSpotPanel::deleteControlSpotCurve(Gtk::TreeModel::Row& row)
-{
-    const int curveid_ = row[spots_.curveid];
-
-    // printf("deleteControlSpotCurve: %d\n", curveid_);
-
-    if (curveid_ == 0) { // Row has no associated curve
-        return;
-    }
-
-    // visibleGeometry
-    for (int i = 6; i >= 0; i--) {
-        delete *(EditSubscriber::visibleGeometry.begin() + (curveid_ - 1) * 7 + i);
-        EditSubscriber::visibleGeometry.erase(EditSubscriber::visibleGeometry.begin() + (curveid_ - 1) * 7 + i);
-    }
-
-    // mouseOverGeometry
-    for (int i = 6; i >= 0; i--) {
-        delete *(EditSubscriber::mouseOverGeometry.begin() + (curveid_ - 1) * 7 + i);
-        EditSubscriber::mouseOverGeometry.erase(EditSubscriber::mouseOverGeometry.begin() + (curveid_ - 1) * 7 + i);
-    }
-
-    row[spots_.curveid] = 0; // Reset associated curve id
-
-    // Reordering curve id
-    const Gtk::TreeModel::Children children = treemodel_->children();
-
-    for (auto iter = children.begin(); iter != children.end(); iter++) {
-        Gtk::TreeModel::Row r = *iter;
-
-        if (r[spots_.curveid] > curveid_) {
-            r[spots_.curveid] = r[spots_.curveid] - 1;
-        }
-    }
-}
-
-void ControlSpotPanel::updateCurveOpacity(const Gtk::TreeModel::Row& selectedRow)
-{
-    const int curveid_ = selectedRow[spots_.curveid];
-
-    // printf("updateCurveOpacity: %d\n", curveid_);
-
-    if (curveid_ == 0) { // Row has no associated curve
-        return;
-    }
-
-    for (int it_ = 0; it_ < (int) EditSubscriber::visibleGeometry.size(); it_++) {
-        if ((it_ < ((curveid_ - 1) * 7)) || (it_ > ((curveid_ - 1) * 7) + 6)) { // it_ does not belong to selected curve
-            EditSubscriber::visibleGeometry.at(it_)->opacity = 25.;
-        } else {
-            EditSubscriber::visibleGeometry.at(it_)->opacity = 75.;
-        }
-    }
-}
-
-CursorShape ControlSpotPanel::getCursor(int objectID) const
-{
-    // printf("Object ID: %d\n", objectID);
-
-    // When there is no control spot (i.e. no selected row), objectID can unexpectedly be different from -1 and produced not desired behavior
-    const auto s = treeview_->get_selection();
-    if (!s->count_selected_rows()) {
-         return CSHandOpen;
-     }
-
-    const int rem_ = objectID % 7;
-
-    switch (rem_) {
-        case (0): // centerCircle: (curveid_ - 1) * 7
-            return CSMove2D;
-
-        case (1): // shape_ellipse: (curveid_ - 1) * 7 + 1
-            return CSMove2D;
-
-        case (2): // shape_rectangle: (curveid_ - 1) * 7 + 2
-            return CSMove2D;
-
-        case (3): // cirX: (curveid_ - 1) * 7 + 3
-            return CSMove1DH;
-
-        case (4): // cirXL: (curveid_ - 1) * 7 + 4
-            return CSMove1DH;
-
-        case (5): // cirY: (curveid_ - 1) * 7 + 5
-            return CSMove1DV;
-
-        case (6): // cirYT: (curveid_ - 1) * 7 + 6
-            return CSMove1DV;
-
-        default:
-            return CSHandOpen;
-    }
-}
-
-bool ControlSpotPanel::mouseOver(int modifierKey)
-{
-    EditDataProvider* editProvider_ = getEditProvider();
-    const auto s = treeview_->get_selection();
-
-    if (!editProvider_ || !s->count_selected_rows()) { // When there is no control spot (i.e. no selected row), objectID can unexpectedly be different from -1 and produced not desired behavior
-        return false;
-    }
-
-    // Get selected row
-    const auto selIter = s->get_selected();
-    const Gtk::TreeModel::Row selRow = *selIter;
-
-    const int object_ = editProvider_->object;
-
-    if (object_ != lastObject_) {
-        if (object_ == -1) {
-            // Reset mouseOver preview for visibleGeometry
-            for (size_t it_ = 0; it_ < EditSubscriber::visibleGeometry.size(); it_++) {
-                EditSubscriber::visibleGeometry.at(it_)->state = Geometry::NORMAL;
-            }
-
-            // Reset mouseOver preview for TreeView
-            const Gtk::TreeModel::Children children = treemodel_->children();
-
-            for (auto iter = children.begin(); iter != children.end(); iter++) {
-                Gtk::TreeModel::Row row = *iter;
-                row[spots_.mouseover] = false;
-            }
-
-            // Actualize lastObject_
-            lastObject_ = object_;
-            return false;
-        }
-
-        const int curveId_ = object_ / 7 + 1;
-        const int rem = object_ % 7;
-
-        // Manage mouseOver preview for TreeView
-        const Gtk::TreeModel::Children children = treemodel_->children();
-
-        for (auto iter = children.begin(); iter != children.end(); iter++) {
-            Gtk::TreeModel::Row row = *iter;
-            if (row[spots_.curveid] == curveId_ && *row != *selRow) {
-                row[spots_.mouseover] = true;
-            } else {
-                row[spots_.mouseover] = false;
-            }
-        }
-
-        for (int it_ = 0; it_ < (int) EditSubscriber::visibleGeometry.size(); it_++) {
-            if ((it_ < ((curveId_ - 1) * 7)) || (it_ > ((curveId_ - 1) * 7) + 6)) { // it_ does not belong to cursor pointed curve
-                EditSubscriber::visibleGeometry.at(it_)->state = Geometry::NORMAL;
-            }
-        }
-
-        const int method = shapeMethod_->get_active_row_number();
-
-        // Circle, Arcellipses and Rectangle
-        if (rem >= 0 && rem < 3) {
-            EditSubscriber::visibleGeometry.at((curveId_ - 1) * 7)->state = Geometry::PRELIGHT;
-            EditSubscriber::visibleGeometry.at((curveId_ - 1) * 7 + 1)->state = Geometry::PRELIGHT;
-            EditSubscriber::visibleGeometry.at((curveId_ - 1) * 7 + 2)->state = Geometry::PRELIGHT;
-            EditSubscriber::visibleGeometry.at((curveId_ - 1) * 7 + 3)->state = Geometry::PRELIGHT;
-            EditSubscriber::visibleGeometry.at((curveId_ - 1) * 7 + 4)->state = Geometry::PRELIGHT;
-            EditSubscriber::visibleGeometry.at((curveId_ - 1) * 7 + 5)->state = Geometry::PRELIGHT;
-            EditSubscriber::visibleGeometry.at((curveId_ - 1) * 7 + 6)->state = Geometry::PRELIGHT;
-        } else {
-            EditSubscriber::visibleGeometry.at((curveId_ - 1) * 7)->state = Geometry::NORMAL;
-            EditSubscriber::visibleGeometry.at((curveId_ - 1) * 7 + 2)->state = Geometry::NORMAL;
-            EditSubscriber::visibleGeometry.at((curveId_ - 1) * 7 + 3)->state = Geometry::NORMAL;
-            EditSubscriber::visibleGeometry.at((curveId_ - 1) * 7 + 4)->state = Geometry::NORMAL;
-            EditSubscriber::visibleGeometry.at((curveId_ - 1) * 7 + 4)->state = Geometry::NORMAL;
-            EditSubscriber::visibleGeometry.at((curveId_ - 1) * 7 + 5)->state = Geometry::NORMAL;
-            EditSubscriber::visibleGeometry.at((curveId_ - 1) * 7 + 6)->state = Geometry::NORMAL;
-        }
-
-        // cirX
-        if (rem == 3) {
-            EditSubscriber::visibleGeometry.at((curveId_ - 1) * 7 + 3)->state = Geometry::PRELIGHT;
-
-            if (method == 1 || method == 3) { // Symmetrical cases
-                EditSubscriber::visibleGeometry.at((curveId_ - 1) * 7 + 4)->state = Geometry::PRELIGHT;
-            }
-        }
-
-        // cirXL
-        if (rem == 4) {
-            EditSubscriber::visibleGeometry.at((curveId_ - 1) * 7 + 4)->state = Geometry::PRELIGHT;
-
-            if (method == 1 || method == 3) { // Symmetrical cases
-                EditSubscriber::visibleGeometry.at((curveId_ - 1) * 7 + 3)->state = Geometry::PRELIGHT;
-            }
-        }
-
-        // cirY
-        if (rem == 5) {
-            EditSubscriber::visibleGeometry.at((curveId_ - 1) * 7 + 5)->state = Geometry::PRELIGHT;
-
-            if (method == 1 || method == 3) { // Symmetrical cases
-                EditSubscriber::visibleGeometry.at((curveId_ - 1) * 7 + 6)->state = Geometry::PRELIGHT;
-            }
-        }
-
-        // cirYT
-        if (rem == 6) {
-            EditSubscriber::visibleGeometry.at((curveId_ - 1) * 7 + 6)->state = Geometry::PRELIGHT;
-
-            if (method == 1 || method == 3) { // Symmetrical cases
-                EditSubscriber::visibleGeometry.at((curveId_ - 1) * 7 + 5)->state = Geometry::PRELIGHT;
-            }
-        }
-
-        lastObject_ = object_;
-        return true;
-    }
-
-    return false;
-}
-
-bool ControlSpotPanel::button1Pressed(int modifierKey)
-{
-    // printf("button1Pressed\n");
-
-    EditDataProvider *provider = getEditProvider();
-    const auto s = treeview_->get_selection();
-
-    if (!provider || lastObject_ == -1 || !s->count_selected_rows()) { // When there is no control spot (i.e. no selected row), objectID can unexpectedly be different from -1 and produced not desired behavior
-        return false;
-    }
-
-    // Select associated control spot
-    const int curveId_ = lastObject_ / 7 + 1;
-    Gtk::TreeModel::Children children = treemodel_->children();
-
-    for (auto iter = children.begin(); iter != children.end(); iter++) {
-        const Gtk::TreeModel::Row r = *iter;
-
-        if (r[spots_.curveid] == curveId_) {
-            treeview_->set_cursor(treemodel_->get_path(r));
-            break;
-        }
-    }
-
-    lastCoord_.set(provider->posImage.x + provider->deltaImage.x, provider->posImage.y + provider->deltaImage.y);
-    EditSubscriber::action = EditSubscriber::Action::DRAGGING;    
-    return true;
-}
-
-bool ControlSpotPanel::button1Released()
-{
-    // printf("button1Released\n");
-    EditSubscriber::action = EditSubscriber::Action::NONE;
-    return true;
-}
-
-bool ControlSpotPanel::drag1(int modifierKey)
-{
-    // printf("drag1\n");
-
-    EditDataProvider *provider = getEditProvider();
-    const auto s = treeview_->get_selection();
-
-    if (!provider || lastObject_ == -1 || !s->count_selected_rows()) { // When there is no control spot (i.e. no selected row), objectID can unexpectedly be different from -1 and produced not desired behavior
-        return false;
-    }
-
-    const auto iter = s->get_selected();
-    Gtk::TreeModel::Row row = *iter;
-
-    int imW, imH;
-    provider->getImageSize(imW, imH);
-    const int rem = lastObject_ % 7;
-    const int method = shapeMethod_->get_active_row_number();
-    Coord newCoord = Coord(provider->posImage.x + provider->deltaImage.x, provider->posImage.y + provider->deltaImage.y);
-
-    // Circle, Ellipses and Rectangle
-    if (rem >= 0 && rem < 3) {
-        double deltaX = (double (newCoord.x) - double (lastCoord_.x)) * 2000. / double (imW);
-        double deltaY = (double (newCoord.y) - double (lastCoord_.y)) * 2000. / double (imH);
-        centerX_->setValue(centerX_->getValue() + deltaX);
-        centerY_->setValue(centerY_->getValue() + deltaY);
-        row[spots_.centerX] = centerX_->getIntValue();
-        row[spots_.centerY] = centerY_->getIntValue();
-
-        updateControlSpotCurve(row);
-
-        if (listener) {
-            listener->panelChanged(EvLocallabSpotCenter, "X=" + centerX_->getTextValue() + ", Y=" + centerY_->getTextValue());
-        }
-    }
-
-    // cirX
-    if (rem == 3) {
-        double deltaX = (double (newCoord.x) - double (lastCoord_.x)) * 2000. / double (imW);
-        locX_->setValue(locX_->getValue() + deltaX);
-        row[spots_.locX] = locX_->getIntValue();
-
-        if (method == 1 || method == 3) { // Symmetrical cases
-            disableParamlistener(true);
-            locXL_->setValue(locX_->getValue());
-            disableParamlistener(false);
-            row[spots_.locXL] = locXL_->getIntValue();
-        }
-
-        updateControlSpotCurve(row);
-
-        if (listener) {
-            listener->panelChanged(EvLocallabSpotLocX, locX_->getTextValue());
-        }
-    }
-
-    // cirXL
-    if (rem == 4) {
-        double deltaXL = (double (lastCoord_.x) - double (newCoord.x)) * 2000. / double (imW);
-        locXL_->setValue(locXL_->getValue() + deltaXL);
-        row[spots_.locXL] = locXL_->getIntValue();
-
-        if (method == 1 || method == 3) { // Symmetrical cases
-            disableParamlistener(true);
-            locX_->setValue(locXL_->getValue());
-            disableParamlistener(false);
-            row[spots_.locX] = locX_->getIntValue();
-        }
-
-        updateControlSpotCurve(row);
-
-        if (listener) {
-            listener->panelChanged(EvLocallabSpotLocXL, locXL_->getTextValue());
-        }
-    }
-
-    // cirY
-    if (rem == 5) {
-        double deltaY = (double (newCoord.y) - double (lastCoord_.y)) * 2000. / double (imH);
-        locY_->setValue(locY_->getValue() + deltaY);
-        row[spots_.locY] = locY_->getIntValue();
-
-        if (method == 1 || method == 3) { // Symmetrical cases
-            disableParamlistener(true);
-            locYT_->setValue(locY_->getValue());
-            disableParamlistener(false);
-            row[spots_.locYT] = locYT_->getIntValue();
-        }
-
-        updateControlSpotCurve(row);
-
-        if (listener) {
-            listener->panelChanged(EvLocallabSpotLocY, locY_->getTextValue());
-        }
-    }
-
-    // cirYT
-    if (rem == 6) {
-        double deltaYT = (double (lastCoord_.y) - double (newCoord.y)) * 2000. / double (imH);
-        locYT_->setValue(locYT_->getValue() + deltaYT);
-        row[spots_.locYT] = locYT_->getIntValue();
-
-        if (method == 1 || method == 3) { // Symmetrical cases
-            disableParamlistener(true);
-            locY_->setValue(locYT_->getValue());
-            disableParamlistener(false);
-            row[spots_.locY] = locY_->getIntValue();
-        }
-
-        updateControlSpotCurve(row);
-
-        if (listener) {
-            listener->panelChanged(EvLocallabSpotLocYT, locYT_->getTextValue());
-        }
-    }
-
-    lastCoord_.set(newCoord.x, newCoord.y);
-    return true;
-}
-
-int ControlSpotPanel::getEventType()
-{
-    const int tmp = eventType;
-    eventType = None; // Re-initialization at "None" if event type gotten
-    return tmp;
-}
-
-ControlSpotPanel::SpotRow* ControlSpotPanel::getSpot(const int id)
-{
-    // printf("getSpot: %d\n", id);
-
-    MyMutex::MyLock lock(mTreeview);
-
-    SpotRow* r = new SpotRow();
-
-    const Gtk::TreeModel::Children children = treemodel_->children();
-
-    for (auto iter = children.begin(); iter != children.end(); iter++) {
-        const Gtk::TreeModel::Row row = *iter;
-
-        if (row[spots_.id] == id) {
-            r->id = row[spots_.id];
-            r->name = row[spots_.name];
-            r->isvisible = row[spots_.isvisible];
-            r->shape = row[spots_.shape];
-            r->spotMethod = row[spots_.spotMethod];
-            r->sensiexclu = row[spots_.sensiexclu];
-            r->structexclu = row[spots_.structexclu];
-            r->struc = row[spots_.struc];
-            r->shapeMethod = row[spots_.shapeMethod];
-            r->locX = row[spots_.locX];
-            r->locXL = row[spots_.locXL];
-            r->locY = row[spots_.locY];
-            r->locYT = row[spots_.locYT];
-            r->centerX = row[spots_.centerX];
-            r->centerY = row[spots_.centerY];
-            r->circrad = row[spots_.circrad];
-            r->qualityMethod = row[spots_.qualityMethod];
-            r->transit = row[spots_.transit];
-            r->thresh = row[spots_.thresh];
-            r->iter = row[spots_.iter];
-            r->balan = row[spots_.balan];
-            r->transitweak = row[spots_.transitweak];
-            r->avoid = row[spots_.avoid];
-
-            return r;
-        }
-    }
-
-    return nullptr;
-}
-
-std::vector<int>* ControlSpotPanel::getSpotIdList()
-{
-    MyMutex::MyLock lock(mTreeview);
-
-    std::vector<int>* r = new std::vector<int>();
-
-    const Gtk::TreeModel::Children children = treemodel_->children();
-
-    for (auto iter = children.begin(); iter != children.end(); iter++) {
-        const Gtk::TreeModel::Row row = *iter;
-        r->push_back(row[spots_.id]);
-    }
-
-    return r;
-}
-
-int ControlSpotPanel::getSelectedSpot()
-{
-    // printf("getSelectedSpot\n");
-
-    MyMutex::MyLock lock(mTreeview);
-
-    const auto s = treeview_->get_selection();
-
-    // Check if treeview has row, otherwise return 0
-    if (!s->count_selected_rows()) {
-        return 0;
-    }
-
-    const auto iter = s->get_selected();
-    const Gtk::TreeModel::Row row = *iter;
-    int id = row[spots_.id];
-
-    return id;
-}
-
-void ControlSpotPanel::setSelectedSpot(const int id)
-{
-    // printf("setSelectedSpot: %d\n", id);
-
-    MyMutex::MyLock lock(mTreeview);
-
-    disableParamlistener(true);
-
-    const Gtk::TreeModel::Children children = treemodel_->children();
-
-    for (auto iter = children.begin(); iter != children.end(); iter++) {
-        const Gtk::TreeModel::Row row = *iter;
-
-        if (row[spots_.id] == id) {
-            treeview_->set_cursor(treemodel_->get_path(row));
-            load_ControlSpot_param();
-            updateParamVisibility();
-            updateCurveOpacity(row);
-        }
-    }
-
-    disableParamlistener(false);
-}
-
-int ControlSpotPanel::getNewId()
-{
-    MyMutex::MyLock lock(mTreeview);
-
-    // Looking for maximum used id
-    int max_row_id = 0;
-    const Gtk::TreeModel::Children children = treemodel_->children();
-
-    for (auto iter = children.begin(); iter != children.end(); iter++) {
-        const Gtk::TreeModel::Row row = *iter;
-        const int iter_id = row[spots_.id];
-        max_row_id = std::max(max_row_id, iter_id);
-    }
-
-    max_row_id++;
-
-    return max_row_id;
-}
-
-
-void ControlSpotPanel::addControlSpot(SpotRow* newSpot)
-{
-    // printf("addControlSpot: %d\n", newSpot->id);
-
-    MyMutex::MyLock lock(mTreeview);
-
-    disableParamlistener(true);
-    Gtk::TreeModel::Row row = * (treemodel_->append());
-    row[spots_.mouseover] = false;
-    row[spots_.id] = newSpot->id;
-    row[spots_.name] = newSpot->name;
-    row[spots_.isvisible] = newSpot->isvisible;
-    row[spots_.curveid] = 0; // No associated curve
-    row[spots_.shape] = newSpot->shape;
-    row[spots_.spotMethod] = newSpot->spotMethod;
-    row[spots_.sensiexclu] = newSpot->sensiexclu;
-    row[spots_.structexclu] = newSpot->structexclu;
-    row[spots_.struc] = newSpot->struc;
-    row[spots_.shapeMethod] = newSpot->shapeMethod;
-    row[spots_.locX] = newSpot->locX;
-    row[spots_.locXL] = newSpot->locXL;
-    row[spots_.locY] = newSpot->locY;
-    row[spots_.locYT] = newSpot->locYT;
-    row[spots_.centerX] = newSpot->centerX;
-    row[spots_.centerY] = newSpot->centerY;
-    row[spots_.circrad] = newSpot->circrad;
-    row[spots_.qualityMethod] = newSpot->qualityMethod;
-    row[spots_.transit] = newSpot->transit;
-    row[spots_.thresh] = newSpot->thresh;
-    row[spots_.iter] = newSpot->iter;
-    row[spots_.balan] = newSpot->balan;
-    row[spots_.transitweak] = newSpot->transitweak;
-    row[spots_.avoid] = newSpot->avoid;
-    updateParamVisibility();
-    disableParamlistener(false);
-
-    // Add associated control spot curve
-    addControlSpotCurve(row);
-    updateControlSpotCurve(row);
-}
-
-int ControlSpotPanel::updateControlSpot(SpotRow* spot)
-{
-    // printf("updateControlSpot: %d\n", spot->id);
-
-    MyMutex::MyLock lock(mTreeview);
-
-    disableParamlistener(true);
-
-    const Gtk::TreeModel::Children children = treemodel_->children();
-
-    for (auto iter = children.begin(); iter != children.end(); iter++) {
-        Gtk::TreeModel::Row row = *iter;
-
-        if (row[spots_.id] == spot->id) {
-            row[spots_.name] = spot->name;
-            row[spots_.isvisible] = spot->isvisible;
-            row[spots_.shape] = spot->shape;
-            row[spots_.spotMethod] = spot->spotMethod;
-            row[spots_.sensiexclu] = spot->sensiexclu;
-            row[spots_.structexclu] = spot->structexclu;
-            row[spots_.struc] = spot->struc;
-            row[spots_.shapeMethod] = spot->shapeMethod;
-            row[spots_.locX] = spot->locX;
-            row[spots_.locXL] = spot->locXL;
-            row[spots_.locY] = spot->locY;
-            row[spots_.locYT] = spot->locYT;
-            row[spots_.centerX] = spot->centerX;
-            row[spots_.centerY] = spot->centerY;
-            row[spots_.circrad] = spot->circrad;
-            row[spots_.qualityMethod] = spot->qualityMethod;
-            row[spots_.transit] = spot->transit;
-            row[spots_.thresh] = spot->thresh;
-            row[spots_.iter] = spot->iter;
-            row[spots_.balan] = spot->balan;
-            row[spots_.transitweak] = spot->transitweak;
-            row[spots_.avoid] = spot->avoid;
-
-            updateControlSpotCurve(row);
-            updateParamVisibility();
-            disableParamlistener(false);
-
-            return 1;
-        }
-    }
-
-    disableParamlistener(false);
-    return 0;
-}
-
-void ControlSpotPanel::deleteControlSpot(const int id)
-{
-    // printf("deleteControlSpot: %d\n", id);
-
-    MyMutex::MyLock lock(mTreeview);
-
-    disableParamlistener(true);
-
-    const Gtk::TreeModel::Children children = treemodel_->children();
-
-    for (auto iter = children.begin(); iter != children.end(); iter++) {
-        Gtk::TreeModel::Row row = *iter;
-
-        if (row[spots_.id] == id) {
-            deleteControlSpotCurve(row);
-            treemodel_->erase(iter);
-            break;
-        }
-    }
-
-    disableParamlistener(false);
-}
-
-ControlSpotPanel::SpotEdited* ControlSpotPanel::getEditedStates()
-{
-    // printf("getEditedStates\n");
-
-    SpotEdited* se = new SpotEdited();
-
-    if (nbSpotChanged_) {
-        se->nbspot = true;
-        // nbSpotChanged_ = false;
-    } else {
-        se->nbspot = false;
-    }
-
-    if (selSpotChanged_) {
-        se->selspot = true;
-        // selSpotChanged_ = false;
-    } else {
-        se->selspot = false;
-    }
-
-    if (nameChanged_) {
-        se->name = true;
-        // nameChanged_ = false;
-    } else {
-        se->name = false;
-    }
-
-    if (visibilityChanged_) {
-        se->isvisible = true;
-        // visibilityChanged_ = false;
-    } else {
-        se->isvisible = false;
-    }
-
-    se->shape = shape_->get_active_text() != M("GENERAL_UNCHANGED");
-    se->spotMethod = spotMethod_->get_active_text() != M("GENERAL_UNCHANGED");
-    se->sensiexclu = sensiexclu_->getEditedState();
-    se->structexclu = structexclu_->getEditedState();
-    se->struc = struc_->getEditedState();
-    se->shapeMethod = shapeMethod_->get_active_text() != M("GENERAL_UNCHANGED");
-    se->locX = locX_->getEditedState();
-    se->locXL = locXL_->getEditedState();
-    se->locY = locY_->getEditedState();
-    se->locYT = locYT_->getEditedState();
-    se->centerX = centerX_->getEditedState();
-    se-> centerY = centerY_->getEditedState();
-    se->circrad = circrad_->getEditedState();
-    se->qualityMethod = qualityMethod_->get_active_text() != M("GENERAL_UNCHANGED");
-    se->transit = transit_->getEditedState();
-    se->thresh = thresh_->getEditedState();
-    se->iter = iter_->getEditedState();
-    se->balan = balan_->getEditedState();
-    se->transitweak = transitweak_->getEditedState();
-    se->avoid = !avoid_->get_inconsistent();
-
-    return se;
-}
-
-void ControlSpotPanel::setEditedStates(SpotEdited* se)
-{
-    // printf("setEditedStates\n");
-
-    // Reset treeview edited states
-    nbSpotChanged_ = false;
-    selSpotChanged_ = false;
-    nameChanged_ = false;
-    visibilityChanged_ = false;
-
-    // Disable params listeners
-    disableParamlistener(true);
-
-    // Set widgets edited states
-    if (!se->nbspot || !se->selspot) {
-        treeview_->set_sensitive(false);
-        button_add_->set_sensitive(false);
-        button_delete_->set_sensitive(false);
-        button_duplicate_->set_sensitive(false);
-        button_rename_->set_sensitive(false);
-        button_visibility_->set_sensitive(false);
-    } else {
-        treeview_->set_sensitive(true);
-        button_add_->set_sensitive(true);
-        button_delete_->set_sensitive(true);
-        button_duplicate_->set_sensitive(true);
-        button_rename_->set_sensitive(se->name);
-        button_visibility_->set_sensitive(se->isvisible);
-    }
-
-    if (!se->shape) {
-        shape_->set_active_text(M("GENERAL_UNCHANGED"));
-    }
-
-    if (!se->spotMethod) {
-        spotMethod_->set_active_text(M("GENERAL_UNCHANGED"));
-    }
-
-    sensiexclu_->setEditedState(se->sensiexclu ? Edited : UnEdited);
-    structexclu_->setEditedState(se->structexclu ? Edited : UnEdited);
-    struc_->setEditedState(se->struc ? Edited : UnEdited);
-
-    if (!se->shapeMethod) {
-        shapeMethod_->set_active_text(M("GENERAL_UNCHANGED"));
-    }
-
-    locX_->setEditedState(se->locX ? Edited : UnEdited);
-    locXL_->setEditedState(se->locXL ? Edited : UnEdited);
-    locY_->setEditedState(se->locY ? Edited : UnEdited);
-    locYT_->setEditedState(se->locYT ? Edited : UnEdited);
-    centerX_->setEditedState(se->centerX ? Edited : UnEdited);
-    centerY_->setEditedState(se->centerY ? Edited : UnEdited);
-    circrad_->setEditedState(se->circrad ? Edited : UnEdited);
-
-    if (!se->qualityMethod) {
-        qualityMethod_->set_active_text(M("GENERAL_UNCHANGED"));
-    }
-
-    transit_->setEditedState(se->transit ? Edited : UnEdited);
-    thresh_->setEditedState(se->thresh ? Edited : UnEdited);
-    iter_->setEditedState(se->iter ? Edited : UnEdited);
-    balan_->setEditedState(se->balan ? Edited : UnEdited);
-    transitweak_->setEditedState(se->transitweak ? Edited : UnEdited);
-    avoid_->set_inconsistent(multiImage && !se->avoid);
-
-    // Update Control Spot GUI according to widgets edited states
-    updateParamVisibility();
-
-    // Enable params listeners
-    disableParamlistener(false);
-}
-
-void ControlSpotPanel::setDefaults(const rtengine::procparams::ProcParams * defParams, const ParamsEdited * pedited, int id)
-{
-    // Find vector index of given spot id (index = -1 if not found)
-    int index = -1;
-
-    for (int i = 0; i < (int)defParams->locallab.spots.size(); i++) {
-        if (defParams->locallab.spots.at(i).id == id) {
-            index = i;
-
-            break;
-        }
-    }
-
-    // Set default values for adjusters
-    const rtengine::procparams::LocallabParams::LocallabSpot* defSpot = new rtengine::procparams::LocallabParams::LocallabSpot();
-
-    if (index != -1 && index < (int)defParams->locallab.spots.size()) {
-        defSpot = &defParams->locallab.spots.at(index);
-    }
-
-    sensiexclu_->setDefault((double)defSpot->sensiexclu);
-    structexclu_->setDefault((double)defSpot->structexclu);
-    struc_->setDefault(defSpot->struc);
-    locX_->setDefault((double)defSpot->locX);
-    locXL_->setDefault((double)defSpot->locXL);
-    locY_->setDefault((double)defSpot->locY);
-    locYT_->setDefault((double)defSpot->locYT);
-    centerX_->setDefault((double)defSpot->centerX);
-    centerY_->setDefault((double)defSpot->centerY);
-    circrad_->setDefault((double)defSpot->circrad);
-    transit_->setDefault((double)defSpot->transit);
-    thresh_->setDefault(defSpot->thresh);
-    iter_->setDefault(defSpot->iter);
-    balan_->setDefault(defSpot->balan);
-    transitweak_->setDefault(defSpot->transitweak);
-
-    // Set default edited states for adjusters
-    if (!pedited) {
-        sensiexclu_->setDefaultEditedState(Irrelevant);
-        structexclu_->setDefaultEditedState(Irrelevant);
-        struc_->setDefaultEditedState(Irrelevant);
-        locX_->setDefaultEditedState(Irrelevant);
-        locXL_->setDefaultEditedState(Irrelevant);
-        locY_->setDefaultEditedState(Irrelevant);
-        locYT_->setDefaultEditedState(Irrelevant);
-        centerX_->setDefaultEditedState(Irrelevant);
-        centerY_->setDefaultEditedState(Irrelevant);
-        circrad_->setDefaultEditedState(Irrelevant);
-        transit_->setDefaultEditedState(Irrelevant);
-        thresh_->setDefaultEditedState(Irrelevant);
-        iter_->setDefaultEditedState(Irrelevant);
-        balan_->setDefaultEditedState(Irrelevant);
-        transitweak_->setDefaultEditedState(Irrelevant);
-    } else {
-        const LocallabParamsEdited::LocallabSpotEdited* defSpotState = new LocallabParamsEdited::LocallabSpotEdited(true);
-
-        if (index != 1 && index < (int)pedited->locallab.spots.size()) {
-            defSpotState = &pedited->locallab.spots.at(index);
-        }
-
-        sensiexclu_->setDefaultEditedState(defSpotState->sensiexclu ? Edited : UnEdited);
-        structexclu_->setDefaultEditedState(defSpotState->structexclu ? Edited : UnEdited);
-        struc_->setDefaultEditedState(defSpotState->struc ? Edited : UnEdited);
-        locX_->setDefaultEditedState(defSpotState->locX ? Edited : UnEdited);
-        locXL_->setDefaultEditedState(defSpotState->locXL ? Edited : UnEdited);
-        locY_->setDefaultEditedState(defSpotState->locY ? Edited : UnEdited);
-        locYT_->setDefaultEditedState(defSpotState->locYT ? Edited : UnEdited);
-        centerX_->setDefaultEditedState(defSpotState->centerX ? Edited : UnEdited);
-        centerY_->setDefaultEditedState(defSpotState->centerY ? Edited : UnEdited);
-        circrad_->setDefaultEditedState(defSpotState->circrad ? Edited : UnEdited);
-        transit_->setDefaultEditedState(defSpotState->transit ? Edited : UnEdited);
-        thresh_->setDefaultEditedState(defSpotState->thresh ? Edited : UnEdited);
-        iter_->setDefaultEditedState(defSpotState->iter ? Edited : UnEdited);
-        balan_->setDefaultEditedState(defSpotState->balan ? Edited : UnEdited);
-        transitweak_->setDefaultEditedState(defSpotState->transitweak ? Edited : UnEdited);
-    }
-}
-
-void ControlSpotPanel::setBatchMode(bool batchMode)
-{
-    ToolPanel::setBatchMode(batchMode);
-
-    // Set batch mode for adjusters
-    sensiexclu_->showEditedCB();
-    structexclu_->showEditedCB();
-    struc_->showEditedCB();
-    locX_->showEditedCB();
-    locXL_->showEditedCB();
-    locY_->showEditedCB();
-    locYT_->showEditedCB();
-    centerX_->showEditedCB();
-    centerY_->showEditedCB();
-    circrad_->showEditedCB();
-    transit_->showEditedCB();
-    thresh_->showEditedCB();
-    iter_->showEditedCB();
-    balan_->showEditedCB();
-    transitweak_->showEditedCB();
-
-    // Set batch mode for comboBoxText
-    shape_->append(M("GENERAL_UNCHANGED"));
-    spotMethod_->append(M("GENERAL_UNCHANGED"));
-    shapeMethod_->append(M("GENERAL_UNCHANGED"));
-    qualityMethod_->append(M("GENERAL_UNCHANGED"));
-}
-
-//-----------------------------------------------------------------------------
-// ControlSpots
-//-----------------------------------------------------------------------------
-
-ControlSpotPanel::ControlSpots::ControlSpots()
-{
-    add(mouseover);
-    add(id);
-    add(name);
-    add(isvisible);
-    add(curveid);
-    add(shape);
-    add(spotMethod);
-    add(sensiexclu);
-    add(structexclu);
-    add(struc);
-    add(shapeMethod);
-    add(locX);
-    add(locXL);
-    add(locYT);
-    add(locY);
-    add(centerX);
-    add(centerY);
-    add(circrad);
-    add(qualityMethod);
-    add(transit);
-    add(thresh);
-    add(iter);
-    add(balan);
-    add(transitweak);
-    add(avoid);
-}
-
-//-----------------------------------------------------------------------------
-// RenameDialog
-//-----------------------------------------------------------------------------
-
-ControlSpotPanel::RenameDialog::RenameDialog(const Glib::ustring &actualname, Gtk::Window &parent):
-    Gtk::Dialog(M("TP_LOCALLAB_REN_DIALOG_NAME"), parent),
-
-    newname_(Gtk::manage(new Gtk::Entry()))
-{
-    // Entry widget
-    Gtk::HBox* const hb = Gtk::manage(new Gtk::HBox());
-    hb->pack_start(*Gtk::manage(new Gtk::Label(M("TP_LOCALLAB_REN_DIALOG_LAB"))), false, false, 4);
-    newname_->set_text(actualname);
-    hb->pack_start(*newname_);
-    get_content_area()->pack_start(*hb, Gtk::PACK_SHRINK, 4);
-
-    // OK/CANCEL buttons
-    add_button(M("GENERAL_OK"), OkButton);
-    add_button(M("GENERAL_CANCEL"), CancelButton);
-
-    // Set OK button as default one when pressing enter
-    newname_->set_activates_default();
-    set_default_response(OkButton);
-
-    show_all_children();
-}
-
-Glib::ustring ControlSpotPanel::RenameDialog::get_new_name()
-{
-    return newname_->get_text();
-}
+    qualityMethod_->append(M("TP_LOCALLAB_ENH"));
+    qualityMethod_->append(M("TP_LOCALLAB_ENHDEN"));
+    qualityMethod_->set_active(1);
+    qualityMethodconn_ = qualityMethod_->signal_changed().connect(
+                             sigc::mem_fun(
+                                 *this, &ControlSpotPanel::qualityMethodChanged));
+    ctboxqualitymethod->pack_start(*qualityMethod_);
+    pack_start(*ctboxqualitymethod);
+
+    Gtk::Frame* const transitFrame = Gtk::manage(new Gtk::Frame(M("TP_LOCALLAB_TRANSIT")));
+    transitFrame->set_label_align(0.025, 0.5);
+    if(showtooltip) transitFrame->set_tooltip_text(M("TP_LOCALLAB_TRANSIT_TOOLTIP"));
+    ToolParamBlock* const transitBox = Gtk::manage(new ToolParamBlock());
+    if(showtooltip) transit_->set_tooltip_text(M("TP_LOCALLAB_TRANSIT_TOOLTIP"));
+    if(showtooltip) transitweak_->set_tooltip_text(M("TP_LOCALLAB_TRANSITWEAK_TOOLTIP"));
+    transit_->setAdjusterListener(this);
+    transitweak_->setAdjusterListener(this);
+
+    transitBox->pack_start(*transit_);
+    transitBox->pack_start(*transitweak_);
+    transitFrame->add(*transitBox);
+    pack_start(*transitFrame);
+    
+    Gtk::Frame* const artifFrame = Gtk::manage(new Gtk::Frame(M("TP_LOCALLAB_ARTIF")));
+    artifFrame->set_label_align(0.025, 0.5);
+    if(showtooltip) artifFrame->set_tooltip_text(M("TP_LOCALLAB_ARTIF_TOOLTIP"));
+    ToolParamBlock* const artifBox = Gtk::manage(new ToolParamBlock());
+    thresh_->setAdjusterListener(this);
+    struc_->setAdjusterListener(this);
+    artifBox->pack_start(*struc_);
+    artifBox->pack_start(*thresh_);
+    artifBox->pack_start(*iter_);
+    artifBox->pack_start(*balan_);
+    iter_->setAdjusterListener(this);
+    balan_->setAdjusterListener(this);
+    artifFrame->add(*artifBox);
+    pack_start(*artifFrame);
+
+    avoidConn_  = avoid_->signal_toggled().connect(
+            sigc::mem_fun(*this, &ControlSpotPanel::avoidChanged));
+    pack_start(*avoid_);
+
+    show_all();
+
+    // Define row background color
+    // Mouseovered spot (opaque orange)
+    colorMouseover.set_red(1.);
+    colorMouseover.set_green(100. / 255.);
+    colorMouseover.set_blue(0.);
+    colorMouseover.set_alpha(1.);
+    // Nominal spot (transparent black)
+    colorNominal.set_red(0.);
+    colorNominal.set_green(0.);
+    colorNominal.set_blue(0.);
+    colorNominal.set_alpha(0.);
+}
+
+ControlSpotPanel::~ControlSpotPanel()
+{
+    // visibleGeometry
+    for (auto i = EditSubscriber::visibleGeometry.begin(); i != EditSubscriber::visibleGeometry.end(); ++i) {
+        delete *i;
+    }
+
+    // mouseOverGeometry
+    for (auto i = EditSubscriber::mouseOverGeometry.begin(); i != EditSubscriber::mouseOverGeometry.end(); ++i) {
+        delete *i;
+    }
+}
+
+void ControlSpotPanel::setEditProvider(EditDataProvider* provider)
+{
+    EditSubscriber::setEditProvider(provider);
+}
+
+void ControlSpotPanel::render_id(
+    Gtk::CellRenderer* cell, const Gtk::TreeModel::iterator& iter)
+{
+    auto row = *iter;
+    Gtk::CellRendererText *ct = static_cast<Gtk::CellRendererText *>(cell);
+
+    // Render cell text
+    ct->property_text() = std::to_string(row[spots_.id]);
+
+    // Render cell background color
+    if (row[spots_.mouseover]) {
+        ct->property_background_rgba() = colorMouseover;
+    } else {
+        ct->property_background_rgba() = colorNominal;
+    }
+
+}
+
+void ControlSpotPanel::render_name(
+    Gtk::CellRenderer* cell, const Gtk::TreeModel::iterator& iter)
+{
+    auto row = *iter;
+    Gtk::CellRendererText *ct = static_cast<Gtk::CellRendererText *>(cell);
+
+    // Render cell text
+    ct->property_text() = row[spots_.name];
+
+    // Render cell background color
+    if (row[spots_.mouseover]) {
+        ct->property_background_rgba() = colorMouseover;
+    } else {
+        ct->property_background_rgba() = colorNominal;
+    }
+}
+
+void ControlSpotPanel::render_isvisible(
+    Gtk::CellRenderer* cell, const Gtk::TreeModel::iterator& iter)
+{
+    auto row = *iter;
+    Gtk::CellRendererText *ct = static_cast<Gtk::CellRendererText *>(cell);
+
+    // Render cell text
+    if (row[spots_.isvisible]) {
+        ct->property_text() = M("TP_LOCALLAB_ROW_VIS");
+    } else {
+        ct->property_text() = M("TP_LOCALLAB_ROW_NVIS");
+    }
+
+    // Render cell background color
+    if (row[spots_.mouseover]) {
+        ct->property_background_rgba() = colorMouseover;
+    } else {
+        ct->property_background_rgba() = colorNominal;
+    }
+}
+
+void ControlSpotPanel::on_button_add()
+{
+    // printf("on_button_add\n");
+
+    if (!listener) {
+        return;
+    }
+
+    // Raise event
+    nbSpotChanged_ = true;
+    selSpotChanged_ = true;
+    eventType = SpotCreation;
+    const int newId = getNewId();
+    listener->panelChanged(EvLocallabSpotCreated, "ID#" + std::to_string(newId));
+}
+
+void ControlSpotPanel::on_button_delete()
+{
+    // printf("on_button_delete\n");
+
+    if (!listener) {
+        return;
+    }
+
+    // Raise event
+    nbSpotChanged_ = true;
+    selSpotChanged_ = true;
+    eventType = SpotDeletion;
+    const int delId = getSelectedSpot();
+    listener->panelChanged(EvLocallabSpotDeleted, "ID#" + std::to_string(delId));
+}
+
+void ControlSpotPanel::on_button_duplicate()
+{
+    // printf("on_button_duplicate\n");
+
+    if (!listener) {
+        return;
+    }
+
+    // Raise event
+    const int selId = getSelectedSpot();
+    if (selId == 0) { // No selected spot to duplicate
+        return;
+    }
+    nbSpotChanged_ = true;
+    selSpotChanged_ = true;
+    eventType = SpotDuplication;
+    const int newId = getNewId();
+    listener->panelChanged(EvLocallabSpotCreated, "ID#" + std::to_string(newId)
+                                + " (" + M("TP_LOCALLAB_EV_DUPL") + " ID#"
+                                + std::to_string(selId) + ")");
+}
+
+void ControlSpotPanel::on_button_rename()
+{
+    // printf("on_button_rename\n");
+
+    if (!listener) {
+        return;
+    }
+
+    // Get actual control spot name
+    const auto s = treeview_->get_selection();
+
+    if (!s->count_selected_rows()) {
+        return;
+    }
+
+    const auto iter = s->get_selected();
+    const Gtk::TreeModel::Row row = *iter;
+    const Glib::ustring actualname = row[spots_.name];
+
+    // Launch windows to update spot name
+    RenameDialog d(actualname,
+                   static_cast<Gtk::Window &>(*get_toplevel()));
+    int status = d.run();
+
+    // Update actual name and raise event
+    if (status == RenameDialog::OkButton) {
+        const Glib::ustring newname = d.get_new_name();
+        if (newname != actualname) { // Event is only raised if name is updated
+            nameChanged_ = true;
+            row[spots_.name] = newname;
+            treeview_->columns_autosize();
+            listener->panelChanged(EvLocallabSpotName, newname);
+        }
+    }
+}
+
+void ControlSpotPanel::on_button_visibility()
+{
+    // printf("on_button_visibility\n");
+
+    if (!listener) {
+        return;
+    }
+
+    // Get selected control spot
+    const auto s = treeview_->get_selection();
+
+    if (!s->count_selected_rows()) {
+        return;
+    }
+
+    const auto iter = s->get_selected();
+    const Gtk::TreeModel::Row row = *iter;
+
+    // Update visibility
+    row[spots_.isvisible] = !(bool)row[spots_.isvisible];
+    updateControlSpotCurve(row);
+
+    // Raise event
+    visibilityChanged_ = true;
+    const int id = getSelectedSpot();
+
+    if ((bool)row[spots_.isvisible]) {
+        listener->panelChanged(EvLocallabSpotVisibility, M("TP_LOCALLAB_EV_VIS") + " ID#" + std::to_string(id));
+    } else {
+        listener->panelChanged(EvLocallabSpotVisibility, M("TP_LOCALLAB_EV_NVIS") + " ID#" + std::to_string(id));
+    }
+}
+
+bool ControlSpotPanel::blockTreeviewSearch(GdkEventKey* event)
+{
+    // printf("blockTreeviewSearch\n");
+
+    if (event->state & Gdk::CONTROL_MASK) { // Ctrl
+        if (event->keyval == GDK_KEY_f || event->keyval == GDK_KEY_F) {
+            // No action is performed to avoid activating treeview search
+            return true;
+        }
+    }
+
+    // Otherwise key action is transfered to treeview widget
+    return false;
+}
+
+void ControlSpotPanel::load_ControlSpot_param()
+{
+    // printf("load_ControlSpot_param\n");
+
+    // Get selected control spot
+    const auto s = treeview_->get_selection();
+
+    if (!s->count_selected_rows()) {
+        return;
+    }
+
+    const auto iter = s->get_selected();
+    const Gtk::TreeModel::Row row = *iter;
+
+    // Load param in selected control spot
+    shape_->set_active(row[spots_.shape]);
+    spotMethod_->set_active(row[spots_.spotMethod]);
+    sensiexclu_->setValue((double)row[spots_.sensiexclu]);
+    structexclu_->setValue((double)row[spots_.structexclu]);
+    struc_->setValue((double)row[spots_.struc]);
+    shapeMethod_->set_active(row[spots_.shapeMethod]);
+    locX_->setValue((double)row[spots_.locX]);
+    locXL_->setValue((double)row[spots_.locXL]);
+    locY_->setValue((double)row[spots_.locY]);
+    locYT_->setValue((double)row[spots_.locYT]);
+    centerX_->setValue((double)row[spots_.centerX]);
+    centerY_->setValue((double)row[spots_.centerY]);
+    circrad_->setValue((double)row[spots_.circrad]);
+    qualityMethod_->set_active(row[spots_.qualityMethod]);
+    transit_->setValue((double)row[spots_.transit]);
+    thresh_->setValue((double)row[spots_.thresh]);
+    iter_->setValue((double)row[spots_.iter]);
+    balan_->setValue((double)row[spots_.balan]);
+    transitweak_->setValue((double)row[spots_.transitweak]);
+    avoid_->set_active(row[spots_.avoid]);
+}
+
+void ControlSpotPanel::controlspotChanged()
+{
+    // printf("controlspotChanged\n");
+
+    if (!listener) {
+        return;
+    }
+
+    // Raise event
+    selSpotChanged_ = true;
+    eventType = SpotSelection;
+    const int selId = getSelectedSpot();
+    listener->panelChanged(EvLocallabSpotSelected, "ID#" + std::to_string(selId));
+}
+
+void ControlSpotPanel::shapeChanged()
+{
+    // printf("shapeChanged\n");
+
+    // Get selected control spot
+    const auto s = treeview_->get_selection();
+
+    if (!s->count_selected_rows()) {
+        return;
+    }
+
+    const auto iter = s->get_selected();
+    Gtk::TreeModel::Row row = *iter;
+
+    row[spots_.shape] = shape_->get_active_row_number();
+    updateControlSpotCurve(row);
+
+    // Raise event
+    if (listener) {
+        listener->panelChanged(EvLocallabSpotShape, shape_->get_active_text());
+    }
+}
+
+void ControlSpotPanel::spotMethodChanged()
+{
+    // printf("spotMethodChanged\n");
+
+    // Get selected control spot
+    const auto s = treeview_->get_selection();
+
+    if (!s->count_selected_rows()) {
+        return;
+    }
+
+    const auto iter = s->get_selected();
+    Gtk::TreeModel::Row row = *iter;
+
+    row[spots_.spotMethod] = spotMethod_->get_active_row_number();
+
+    // Update Control Spot GUI according to spotMethod_ combobox state (to be compliant with updateParamVisibility function)
+    if (multiImage && spotMethod_->get_active_text() == M("GENERAL_UNCHANGED")) {
+        excluFrame->show();
+    } else if (spotMethod_->get_active_row_number() == 0) { // Normal case
+        excluFrame->hide();
+    } else { // Excluding case
+        excluFrame->show();
+    }
+
+    // Raise event
+    if (listener) {
+        listener->panelChanged(EvLocallabSpotSpotMethod, spotMethod_->get_active_text());
+    }
+}
+
+void ControlSpotPanel::shapeMethodChanged()
+{
+    // printf("shapeMethodChanged\n");
+
+    const int method = shapeMethod_->get_active_row_number();
+
+    // Get selected control spot
+    const auto s = treeview_->get_selection();
+
+    if (!s->count_selected_rows()) {
+        return;
+    }
+
+    const auto iter = s->get_selected();
+    Gtk::TreeModel::Row row = *iter;
+
+    if (!batchMode && (method == 1 || method == 3)) { // Symmetrical cases
+        disableParamlistener(true);
+        locXL_->setValue(locX_->getValue());
+        locYT_->setValue(locY_->getValue());
+        disableParamlistener(false);
+
+        row[spots_.shapeMethod] = shapeMethod_->get_active_row_number();
+        row[spots_.locXL] = locX_->getIntValue();
+        row[spots_.locYT] = locY_->getIntValue();
+
+        updateControlSpotCurve(row);
+    } else { // In batch mode, sliders are always independent
+        row[spots_.shapeMethod] = shapeMethod_->get_active_row_number();
+    }
+
+    // Update Control Spot GUI according to shapeMethod_ combobox state (to be compliant with updateParamVisibility function)
+    if (!batchMode) {
+        if (method == 1 || method == 3) { // Symmetrical cases
+            locXL_->hide();
+            locYT_->hide();
+
+            if (method == 1) { // 1 = Symmetrical (mouse)
+                locX_->hide();
+                locY_->hide();
+                centerX_->hide();
+                centerY_->hide();
+            } else { // 3 = Symmetrical (mouse + sliders)
+                locX_->show();
+                locY_->show();
+                centerX_->show();
+                centerY_->show();
+            }
+        } else { // Independent cases
+            if (method == 0) { // 0 = Independent (mouse)
+                locX_->hide();
+                locXL_->hide();
+                locY_->hide();
+                locYT_->hide();
+                centerX_->hide();
+                centerY_->hide();
+            } else { // 2 = Independent (mouse + sliders)
+                locX_->show();
+                locXL_->show();
+                locY_->show();
+                locYT_->show();
+                centerX_->show();
+                centerY_->show();
+            }
+        }
+    } else { // In batch mode, sliders are necessary shown
+        locX_->show();
+        locXL_->show();
+        locY_->show();
+        locYT_->show();
+        centerX_->show();
+        centerY_->show();
+    }
+
+    // Raise event
+    if (listener) {
+        listener->panelChanged(EvLocallabSpotShapeMethod, shapeMethod_->get_active_text());
+    }
+}
+
+void ControlSpotPanel::qualityMethodChanged()
+{
+    // printf("qualityMethodChanged\n");
+
+    // Get selected control spot
+    const auto s = treeview_->get_selection();
+
+    if (!s->count_selected_rows()) {
+        return;
+    }
+
+    const auto iter = s->get_selected();
+    Gtk::TreeModel::Row row = *iter;
+
+    row[spots_.qualityMethod] = qualityMethod_->get_active_row_number();
+
+    // Raise event
+    if (listener) {
+        listener->panelChanged(EvLocallabSpotQualityMethod, qualityMethod_->get_active_text());
+    }
+}
+
+void ControlSpotPanel::updateParamVisibility()
+{
+    // printf("updateParamVisibility\n");
+
+    // Update Control Spot GUI according to shapeMethod_ combobox state (to be compliant with shapeMethodChanged function)
+    const int method = shapeMethod_->get_active_row_number();
+    if (!batchMode) {
+        if (method == 1 || method == 3) { // Symmetrical cases
+            locXL_->hide();
+            locYT_->hide();
+
+            if (method == 1) { // 1 = Symmetrical (mouse)
+                locX_->hide();
+                locY_->hide();
+                centerX_->hide();
+                centerY_->hide();
+            } else { // 3 = Symmetrical (mouse + sliders)
+                locX_->show();
+                locY_->show();
+                centerX_->show();
+                centerY_->show();
+            }
+        } else { // Independent cases
+            if (method == 0) { // 0 = Independent (mouse)
+                locX_->hide();
+                locXL_->hide();
+                locY_->hide();
+                locYT_->hide();
+                centerX_->hide();
+                centerY_->hide();
+            } else { // 2 = Independent (mouse + sliders)
+                locX_->show();
+                locXL_->show();
+                locY_->show();
+                locYT_->show();
+                centerX_->show();
+                centerY_->show();
+            }
+        }
+    } else { // In batch mode, sliders are necessary shown
+        locX_->show();
+        locXL_->show();
+        locY_->show();
+        locYT_->show();
+        centerX_->show();
+        centerY_->show();
+    }
+
+    // Update Control Spot GUI according to spotMethod_ combobox state (to be compliant with spotMethodChanged function)
+    if (multiImage && spotMethod_->get_active_text() == M("GENERAL_UNCHANGED")) {
+        excluFrame->show();
+    } else if (spotMethod_->get_active_row_number() == 0) { // Normal case
+        excluFrame->hide();
+    } else { // Excluding case
+        excluFrame->show();
+    }
+}
+
+void ControlSpotPanel::adjusterAutoToggled(Adjuster* a, bool newval)
+{
+}
+void ControlSpotPanel::adjusterChanged(ThresholdAdjuster* a, double newBottom, double newTop)
+{
+}
+void ControlSpotPanel::adjusterChanged(ThresholdAdjuster* a, double newBottomLeft, double newTopLeft, double newBottomRight, double newTopRight)
+{
+}
+void ControlSpotPanel::adjusterChanged(ThresholdAdjuster* a, int newBottom, int newTop)
+{
+}
+void ControlSpotPanel::adjusterChanged(ThresholdAdjuster* a, int newBottomLeft, int newTopLeft, int newBottomRight, int newTopRight)
+{
+}
+void ControlSpotPanel::adjusterChanged2(ThresholdAdjuster* a, int newBottomL, int newTopL, int newBottomR, int newTopR)
+{
+}
+
+void ControlSpotPanel::adjusterChanged(Adjuster* a, double newval)
+{
+    // printf("adjusterChanged\n");
+
+    const int method = shapeMethod_->get_active_row_number();
+
+    // Get selected control spot
+    const auto s = treeview_->get_selection();
+
+    if (!s->count_selected_rows()) {
+        return;
+    }
+
+    const auto iter = s->get_selected();
+    Gtk::TreeModel::Row row = *iter;
+
+    if (a == sensiexclu_) {
+        row[spots_.sensiexclu] = sensiexclu_->getIntValue();
+
+        if (listener) {
+            listener->panelChanged(EvLocallabSpotSensiexclu, sensiexclu_->getTextValue());
+        }
+    }
+
+    if (a == structexclu_) {
+        row[spots_.structexclu] = structexclu_->getIntValue();
+
+        if (listener) {
+            listener->panelChanged(Evlocallabstructexlu, structexclu_->getTextValue());
+        }
+    }
+    
+    if (a == struc_) {
+        row[spots_.struc] = struc_->getValue();
+
+        if (listener) {
+            listener->panelChanged(EvLocallabSpotStruc, struc_->getTextValue());
+        }
+    }
+
+    if (a == locX_) {
+        row[spots_.locX] = locX_->getIntValue();
+
+        if (!batchMode && (method == 1 || method == 3)) { // Symmetrical cases (in batch mode, sliders are always independent)
+            disableParamlistener(true);
+            locXL_->setValue(locX_->getValue());
+            disableParamlistener(false);
+            row[spots_.locXL] = locXL_->getIntValue();
+        }
+
+        updateControlSpotCurve(row);
+
+        if (listener) {
+            listener->panelChanged(EvLocallabSpotLocX, locX_->getTextValue());
+        }
+    }
+
+    if (a == locXL_) {
+        row[spots_.locXL] = locXL_->getIntValue();
+
+        if (!batchMode && (method == 1 || method == 3)) { // Symmetrical cases (in batch mode, sliders are always independent)
+            disableParamlistener(true);
+            locX_->setValue(locXL_->getValue());
+            disableParamlistener(false);
+            row[spots_.locX] = locX_->getIntValue();
+        }
+
+        updateControlSpotCurve(row);
+
+        if (listener) {
+            listener->panelChanged(EvLocallabSpotLocXL, locXL_->getTextValue());
+        }
+    }
+
+    if (a == locY_) {
+        row[spots_.locY] = locY_->getIntValue();
+
+        if (!batchMode && (method == 1 || method == 3)) { // Symmetrical cases (in batch mode, sliders are always independent)
+            disableParamlistener(true);
+            locYT_->setValue(locY_->getValue());
+            disableParamlistener(false);
+            row[spots_.locYT] = locYT_->getIntValue();
+        }
+
+        updateControlSpotCurve(row);
+
+        if (listener) {
+            listener->panelChanged(EvLocallabSpotLocY, locY_->getTextValue());
+        }
+    }
+
+    if (a == locYT_) {
+        row[spots_.locYT] = locYT_->getIntValue();
+
+        if (!batchMode && (method == 1 || method == 3)) { // Symmetrical cases (in batch mode, sliders are always independent)
+            disableParamlistener(true);
+            locY_->setValue(locYT_->getValue());
+            disableParamlistener(false);
+            row[spots_.locY] = locY_->getIntValue();
+        }
+
+        updateControlSpotCurve(row);
+
+        if (listener) {
+            listener->panelChanged(EvLocallabSpotLocYT, locYT_->getTextValue());
+        }
+    }
+
+    if (a == centerX_ || a == centerY_) {
+        row[spots_.centerX] = centerX_->getIntValue();
+        row[spots_.centerY] = centerY_->getIntValue();
+
+        updateControlSpotCurve(row);
+
+        if (listener) {
+            listener->panelChanged(EvLocallabSpotCenter, "X=" + centerX_->getTextValue() + ", Y=" + centerY_->getTextValue());
+        }
+    }
+
+    if (a == circrad_) {
+        row[spots_.circrad] = circrad_->getIntValue();
+
+        updateControlSpotCurve(row);
+
+        if (listener) {
+            listener->panelChanged(EvLocallabSpotCircrad, circrad_->getTextValue());
+        }
+    }
+
+    if (a == transit_) {
+        row[spots_.transit] = transit_->getIntValue();
+
+        if (listener) {
+            listener->panelChanged(EvLocallabSpotTransit, transit_->getTextValue());
+        }
+    }
+
+
+    if (a == thresh_) {
+        row[spots_.thresh] = thresh_->getValue();
+
+        if (listener) {
+            listener->panelChanged(EvLocallabSpotThresh, thresh_->getTextValue());
+        }
+    }
+
+    if (a == iter_) {
+        row[spots_.iter] = iter_->getValue();
+
+        if (listener) {
+            listener->panelChanged(EvLocallabSpotIter, iter_->getTextValue());
+        }
+    }
+
+    if (a == balan_) {
+        row[spots_.balan] = balan_->getValue();
+
+        if (listener) {
+            listener->panelChanged(EvLocallabSpotbalan, balan_->getTextValue());
+        }
+    }
+
+    if (a == transitweak_) {
+        row[spots_.transitweak] = transitweak_->getValue();
+
+        if (listener) {
+            listener->panelChanged(EvLocallabSpotTransitweak, transitweak_->getTextValue());
+        }
+    }
+
+}
+
+void ControlSpotPanel::avoidChanged()
+{
+    // printf("avoidChanged\n");
+
+    // Get selected control spot
+    const auto s = treeview_->get_selection();
+
+    if (!s->count_selected_rows()) {
+        return;
+    }
+
+    const auto iter = s->get_selected();
+    Gtk::TreeModel::Row row = *iter;
+
+    if (multiImage) {
+        if (avoid_->get_inconsistent()) {
+            avoid_->set_inconsistent(false);
+            avoidConn_.block(true);
+            avoid_->set_active(false);
+            avoidConn_.block(false);
+        }
+    }
+
+    row[spots_.avoid] = avoid_->get_active();
+
+    // Raise event
+    if (listener) {
+        if (avoid_->get_active()) {
+            listener->panelChanged(Evlocallabavoid, M("GENERAL_ENABLED"));
+        } else {
+            listener->panelChanged(Evlocallabavoid, M("GENERAL_DISABLED"));
+        }
+    }
+}
+
+void ControlSpotPanel::disableParamlistener(bool cond)
+{
+    // printf("disableParamlistener: %d\n", cond);
+
+    treeviewconn_.block(cond);
+    buttonaddconn_.block(cond);
+    buttondeleteconn_.block(cond);
+    buttonduplicateconn_.block(cond);
+    buttonrenameconn_.block(cond);
+    buttonvisibilityconn_.block(cond);
+    shapeconn_.block(cond);
+    spotMethodconn_.block(cond);
+    sensiexclu_->block(cond);
+    structexclu_->block(cond);
+    struc_->block(cond);
+    shapeMethodconn_.block(cond);
+    locX_->block(cond);
+    locXL_->block(cond);
+    locY_->block(cond);
+    locYT_->block(cond);
+    centerX_->block(cond);
+    centerY_->block(cond);
+    circrad_->block(cond);
+    qualityMethodconn_.block(cond);
+    transit_->block(cond);
+    thresh_->block(cond);
+    iter_->block(cond);
+    balan_->block(cond);
+    transitweak_->block(cond);
+    avoidConn_.block(cond);
+}
+
+void ControlSpotPanel::setParamEditable(bool cond)
+{
+    // printf("setParamEditable: %d\n", cond);
+
+    shape_->set_sensitive(cond);
+    spotMethod_->set_sensitive(cond);
+    sensiexclu_->set_sensitive(cond);
+    structexclu_->set_sensitive(cond);
+    struc_->set_sensitive(cond);
+    shapeMethod_->set_sensitive(cond);
+    locX_->set_sensitive(cond);
+    locXL_->set_sensitive(cond);
+    locY_->set_sensitive(cond);
+    locYT_->set_sensitive(cond);
+    centerX_->set_sensitive(cond);
+    centerY_->set_sensitive(cond);
+    circrad_->set_sensitive(cond);
+    qualityMethod_->set_sensitive(cond);
+    transit_->set_sensitive(cond);
+    thresh_->set_sensitive(cond);
+    iter_->set_sensitive(cond);
+    balan_->set_sensitive(cond);
+    transitweak_->set_sensitive(cond);
+    avoid_->set_sensitive(cond);
+}
+
+void ControlSpotPanel::addControlSpotCurve(Gtk::TreeModel::Row& row)
+{
+    // printf("addControlSpotCurve\n");
+
+    if (row[spots_.curveid] > 0) { // Row has already an associated curve
+        return;
+    }
+
+    // Creation of visibleGeometry
+    Circle* cirX;
+    cirX = new Circle();
+    cirX->radius = 4.;
+    cirX->filled = true;
+    cirX->datum = Geometry::IMAGE;
+    Circle* cirXL;
+    cirXL = new Circle();
+    cirXL->radius = 4.;
+    cirXL->filled = true;
+    cirXL->datum = Geometry::IMAGE;
+    Circle* cirY;
+    cirY = new Circle();
+    cirY->radius = 4.;
+    cirY->filled = true;
+    cirY->datum = Geometry::IMAGE;
+    Circle* cirYT;
+    cirYT = new Circle();
+    cirYT->radius = 4.;
+    cirYT->filled = true;
+    cirYT->datum = Geometry::IMAGE;
+    Circle* centerCircle;
+    centerCircle = new Circle();
+    centerCircle->datum = Geometry::IMAGE;
+    centerCircle->radiusInImageSpace = true;
+    Ellipse* shape_ellipse;
+    shape_ellipse = new Ellipse();
+    shape_ellipse->datum = Geometry::IMAGE;
+    shape_ellipse->radiusInImageSpace = true;
+    Rectangle* shape_rectangle;
+    shape_rectangle = new Rectangle();
+    shape_rectangle->datum = Geometry::IMAGE;
+    EditSubscriber::visibleGeometry.push_back(centerCircle); // (curveid - 1) * 7
+    EditSubscriber::visibleGeometry.push_back(shape_ellipse); // (curveid - 1) * 7 + 1
+    EditSubscriber::visibleGeometry.push_back(shape_rectangle); // (curveid - 1) * 7 + 2
+    EditSubscriber::visibleGeometry.push_back(cirX); // (curveid - 1) * 7 + 3
+    EditSubscriber::visibleGeometry.push_back(cirXL); // (curveid - 1) * 7 + 4
+    EditSubscriber::visibleGeometry.push_back(cirY); // (curveid - 1) * 7 + 5
+    EditSubscriber::visibleGeometry.push_back(cirYT); // (curveid - 1) * 7 + 6
+
+    // Creation of mouseOverGeometry
+    cirX = new Circle();
+    cirX->radius = 4.;
+    cirX->filled = true;
+    cirX->datum = Geometry::IMAGE;
+    cirXL = new Circle();
+    cirXL->radius = 4.;
+    cirXL->filled = true;
+    cirXL->datum = Geometry::IMAGE;
+    cirY = new Circle();
+    cirY->radius = 4.;
+    cirY->filled = true;
+    cirY->datum = Geometry::IMAGE;
+    cirYT = new Circle();
+    cirYT->radius = 4.;
+    cirYT->filled = true;
+    cirYT->datum = Geometry::IMAGE;
+    centerCircle = new Circle();
+    centerCircle->datum = Geometry::IMAGE;
+    centerCircle->radiusInImageSpace = true;
+    shape_ellipse = new Ellipse();
+    shape_ellipse->datum = Geometry::IMAGE;
+    shape_ellipse->radiusInImageSpace = true;
+    shape_rectangle = new Rectangle();
+    shape_rectangle->datum = Geometry::IMAGE;
+    EditSubscriber::mouseOverGeometry.push_back(centerCircle);  // (curveid - 1) * 7
+    EditSubscriber::mouseOverGeometry.push_back(shape_ellipse);  // (curveid - 1) * 7 + 1
+    EditSubscriber::mouseOverGeometry.push_back(shape_rectangle);  // (curveid - 1) * 7 + 2
+    EditSubscriber::mouseOverGeometry.push_back(cirX);  // (curveid - 1) * 7 + 3
+    EditSubscriber::mouseOverGeometry.push_back(cirXL);  // (curveid - 1) * 7 + 4
+    EditSubscriber::mouseOverGeometry.push_back(cirY);  // (curveid - 1) * 7 + 5
+    EditSubscriber::mouseOverGeometry.push_back(cirYT);  // (curveid - 1) * 7 + 6
+
+    row[spots_.curveid] = EditSubscriber::visibleGeometry.size() / 7;
+}
+
+void ControlSpotPanel::updateControlSpotCurve(const Gtk::TreeModel::Row& row)
+{
+    const int curveid_ = row[spots_.curveid];
+    EditDataProvider* const dataProvider = getEditProvider();
+
+    // printf("updateControlSpotCurve: %d\n", curveid_);
+
+    if (curveid_ == 0 || !dataProvider) { // Row has no associated curve or there is no EditProvider
+        return;
+    }
+
+    int imW = 0;
+    int imH = 0;
+    dataProvider->getImageSize(imW, imH);
+
+    if (!imW || !imH) { // No image loaded
+        return;
+    }
+
+    const int centerX_ = row[spots_.centerX];
+    const int centerY_ = row[spots_.centerY];
+    const int circrad_ = row[spots_.circrad];
+    const int locX_ = row[spots_.locX];
+    const int locXL_ = row[spots_.locXL];
+    const int locY_ = row[spots_.locY];
+    const int locYT_ = row[spots_.locYT];
+    const int shape_ = row[spots_.shape];
+    const bool isvisible_ = row[spots_.isvisible];
+
+    const int decayX = (double)locX_ * (double)imW / 2000.;
+    const int decayXL = (double)locXL_ * (double)imW / 2000.;
+    const int decayY = (double)locY_ * (double)imH / 2000.;
+    const int decayYT = (double)locYT_ * (double)imH / 2000.;
+    const rtengine::Coord origin((double)imW / 2. + (double)centerX_ * (double)imW / 2000., (double)imH / 2. + (double)centerY_ * (double)imH / 2000.);
+
+    const auto updateSelectionCircle = [&](Geometry * geometry, const int offsetX, const int offsetY) {
+        const auto cir = static_cast<Circle*>(geometry);
+        cir->center.x = origin.x + offsetX;
+        cir->center.y = origin.y + offsetY;
+    };
+
+    const auto updateCenterCircle = [&](Geometry * geometry) {
+        const auto circle = static_cast<Circle*>(geometry);
+        circle->center = origin;
+        circle->radius = circrad_;
+    };
+
+    const auto updateEllipse = [&](Geometry * geometry) {
+        const auto ellipse = static_cast<Ellipse*>(geometry);
+        ellipse->center = origin;
+        ellipse->radX = decayX;
+        ellipse->radXL = decayXL;
+        ellipse->radY = decayY;
+        ellipse->radYT = decayYT;
+    };
+
+    const auto updateRectangle = [&](Geometry * geometry) {
+        const auto rectangle = static_cast<Rectangle*>(geometry);
+        rectangle->bottomRight.x = origin.x + decayX;
+        rectangle->bottomRight.y = origin.y + decayY;
+        rectangle->topLeft.x = origin.x - decayXL;
+        rectangle->topLeft.y = origin.y - decayYT;
+    };
+
+    updateCenterCircle(visibleGeometry.at((curveid_ - 1) * 7));
+    updateCenterCircle(mouseOverGeometry.at((curveid_ - 1) * 7));
+
+    updateEllipse(visibleGeometry.at((curveid_ - 1) * 7 + 1));
+    updateEllipse(mouseOverGeometry.at((curveid_ - 1) * 7 + 1));
+
+    updateRectangle(visibleGeometry.at((curveid_ - 1) * 7 + 2));
+    updateRectangle(mouseOverGeometry.at((curveid_ - 1) * 7 + 2));
+
+    updateSelectionCircle(visibleGeometry.at((curveid_ - 1) * 7 + 3), decayX, 0.);
+    updateSelectionCircle(mouseOverGeometry.at((curveid_ - 1) * 7 + 3), decayX, 0.);
+
+    updateSelectionCircle(visibleGeometry.at((curveid_ - 1) * 7 + 4), -decayXL, 0.);
+    updateSelectionCircle(mouseOverGeometry.at((curveid_ - 1) * 7 + 4), -decayXL, 0.);
+
+    updateSelectionCircle(visibleGeometry.at((curveid_ - 1) * 7 + 5), 0., decayY);
+    updateSelectionCircle(mouseOverGeometry.at((curveid_ - 1) * 7 + 5), 0., decayY);
+
+    updateSelectionCircle(visibleGeometry.at((curveid_ - 1) * 7 + 6), 0., -decayYT);
+    updateSelectionCircle(mouseOverGeometry.at((curveid_ - 1) * 7 + 6), 0., -decayYT);
+
+    // Update Arcellipse/Rectangle visibility according to shape and visibility
+    if (isvisible_) {
+        EditSubscriber::visibleGeometry.at((curveid_ - 1) * 7)->setActive(true); // centerCircle
+        EditSubscriber::visibleGeometry.at((curveid_ - 1) * 7 + 3)->setActive(true); // cirX
+        EditSubscriber::visibleGeometry.at((curveid_ - 1) * 7 + 4)->setActive(true); // cirXL
+        EditSubscriber::visibleGeometry.at((curveid_ - 1) * 7 + 5)->setActive(true); // cirY
+        EditSubscriber::visibleGeometry.at((curveid_ - 1) * 7 + 6)->setActive(true); // cirYT
+
+        EditSubscriber::mouseOverGeometry.at((curveid_ - 1) * 7)->setActive(true); // centerCircle
+        EditSubscriber::mouseOverGeometry.at((curveid_ - 1) * 7 + 3)->setActive(true); // cirX
+        EditSubscriber::mouseOverGeometry.at((curveid_ - 1) * 7 + 4)->setActive(true); // cirXL
+        EditSubscriber::mouseOverGeometry.at((curveid_ - 1) * 7 + 5)->setActive(true); // cirY
+        EditSubscriber::mouseOverGeometry.at((curveid_ - 1) * 7 + 6)->setActive(true); // cirYT
+
+        if (shape_ == 0) { // 0 = Ellipse
+            EditSubscriber::visibleGeometry.at((curveid_ - 1) * 7 + 1)->setActive(true); // shape_ellipse
+            EditSubscriber::visibleGeometry.at((curveid_ - 1) * 7 + 2)->setActive(false); // shape_rectangle
+
+            EditSubscriber::mouseOverGeometry.at((curveid_ - 1) * 7 + 1)->setActive(true); // shape_ellipse
+            EditSubscriber::mouseOverGeometry.at((curveid_ - 1) * 7 + 2)->setActive(false); // shape_rectangle
+        } else { // 1 = Rectangle
+            EditSubscriber::visibleGeometry.at((curveid_ - 1) * 7 + 1)->setActive(false); // shape_ellipse
+            EditSubscriber::visibleGeometry.at((curveid_ - 1) * 7 + 2)->setActive(true); // shape_rectangle
+
+            EditSubscriber::mouseOverGeometry.at((curveid_ - 1) * 7 + 1)->setActive(false); // shape_ellipse
+            EditSubscriber::mouseOverGeometry.at((curveid_ - 1) * 7 + 2)->setActive(true); // shape_rectangle
+        }
+    } else {
+        EditSubscriber::visibleGeometry.at((curveid_ - 1) * 7)->setActive(false); // centerCircle
+        EditSubscriber::visibleGeometry.at((curveid_ - 1) * 7 + 1)->setActive(false); // shape_ellipse
+        EditSubscriber::visibleGeometry.at((curveid_ - 1) * 7 + 2)->setActive(false); // shape_rectangle
+        EditSubscriber::visibleGeometry.at((curveid_ - 1) * 7 + 3)->setActive(false); // cirX
+        EditSubscriber::visibleGeometry.at((curveid_ - 1) * 7 + 4)->setActive(false); // cirXL
+        EditSubscriber::visibleGeometry.at((curveid_ - 1) * 7 + 5)->setActive(false); // cirY
+        EditSubscriber::visibleGeometry.at((curveid_ - 1) * 7 + 6)->setActive(false); // cirYT
+
+        EditSubscriber::mouseOverGeometry.at((curveid_ - 1) * 7)->setActive(false); // centerCircle
+        EditSubscriber::mouseOverGeometry.at((curveid_ - 1) * 7 + 1)->setActive(false); // shape_ellipse
+        EditSubscriber::mouseOverGeometry.at((curveid_ - 1) * 7 + 2)->setActive(false); // shape_rectangle
+        EditSubscriber::mouseOverGeometry.at((curveid_ - 1) * 7 + 3)->setActive(false); // cirX
+        EditSubscriber::mouseOverGeometry.at((curveid_ - 1) * 7 + 4)->setActive(false); // cirXL
+        EditSubscriber::mouseOverGeometry.at((curveid_ - 1) * 7 + 5)->setActive(false); // cirY
+        EditSubscriber::mouseOverGeometry.at((curveid_ - 1) * 7 + 6)->setActive(false); // cirYT
+    }
+}
+
+void ControlSpotPanel::deleteControlSpotCurve(Gtk::TreeModel::Row& row)
+{
+    const int curveid_ = row[spots_.curveid];
+
+    // printf("deleteControlSpotCurve: %d\n", curveid_);
+
+    if (curveid_ == 0) { // Row has no associated curve
+        return;
+    }
+
+    // visibleGeometry
+    for (int i = 6; i >= 0; i--) {
+        delete *(EditSubscriber::visibleGeometry.begin() + (curveid_ - 1) * 7 + i);
+        EditSubscriber::visibleGeometry.erase(EditSubscriber::visibleGeometry.begin() + (curveid_ - 1) * 7 + i);
+    }
+
+    // mouseOverGeometry
+    for (int i = 6; i >= 0; i--) {
+        delete *(EditSubscriber::mouseOverGeometry.begin() + (curveid_ - 1) * 7 + i);
+        EditSubscriber::mouseOverGeometry.erase(EditSubscriber::mouseOverGeometry.begin() + (curveid_ - 1) * 7 + i);
+    }
+
+    row[spots_.curveid] = 0; // Reset associated curve id
+
+    // Reordering curve id
+    const Gtk::TreeModel::Children children = treemodel_->children();
+
+    for (auto iter = children.begin(); iter != children.end(); iter++) {
+        Gtk::TreeModel::Row r = *iter;
+
+        if (r[spots_.curveid] > curveid_) {
+            r[spots_.curveid] = r[spots_.curveid] - 1;
+        }
+    }
+}
+
+void ControlSpotPanel::updateCurveOpacity(const Gtk::TreeModel::Row& selectedRow)
+{
+    const int curveid_ = selectedRow[spots_.curveid];
+
+    // printf("updateCurveOpacity: %d\n", curveid_);
+
+    if (curveid_ == 0) { // Row has no associated curve
+        return;
+    }
+
+    for (int it_ = 0; it_ < (int) EditSubscriber::visibleGeometry.size(); it_++) {
+        if ((it_ < ((curveid_ - 1) * 7)) || (it_ > ((curveid_ - 1) * 7) + 6)) { // it_ does not belong to selected curve
+            EditSubscriber::visibleGeometry.at(it_)->opacity = 25.;
+        } else {
+            EditSubscriber::visibleGeometry.at(it_)->opacity = 75.;
+        }
+    }
+}
+
+CursorShape ControlSpotPanel::getCursor(int objectID) const
+{
+    // printf("Object ID: %d\n", objectID);
+
+    // When there is no control spot (i.e. no selected row), objectID can unexpectedly be different from -1 and produced not desired behavior
+    const auto s = treeview_->get_selection();
+    if (!s->count_selected_rows()) {
+         return CSHandOpen;
+     }
+
+    const int rem_ = objectID % 7;
+
+    switch (rem_) {
+        case (0): // centerCircle: (curveid_ - 1) * 7
+            return CSMove2D;
+
+        case (1): // shape_ellipse: (curveid_ - 1) * 7 + 1
+            return CSMove2D;
+
+        case (2): // shape_rectangle: (curveid_ - 1) * 7 + 2
+            return CSMove2D;
+
+        case (3): // cirX: (curveid_ - 1) * 7 + 3
+            return CSMove1DH;
+
+        case (4): // cirXL: (curveid_ - 1) * 7 + 4
+            return CSMove1DH;
+
+        case (5): // cirY: (curveid_ - 1) * 7 + 5
+            return CSMove1DV;
+
+        case (6): // cirYT: (curveid_ - 1) * 7 + 6
+            return CSMove1DV;
+
+        default:
+            return CSHandOpen;
+    }
+}
+
+bool ControlSpotPanel::mouseOver(int modifierKey)
+{
+    EditDataProvider* editProvider_ = getEditProvider();
+    const auto s = treeview_->get_selection();
+
+    if (!editProvider_ || !s->count_selected_rows()) { // When there is no control spot (i.e. no selected row), objectID can unexpectedly be different from -1 and produced not desired behavior
+        return false;
+    }
+
+    // Get selected row
+    const auto selIter = s->get_selected();
+    const Gtk::TreeModel::Row selRow = *selIter;
+
+    const int object_ = editProvider_->object;
+
+    if (object_ != lastObject_) {
+        if (object_ == -1) {
+            // Reset mouseOver preview for visibleGeometry
+            for (size_t it_ = 0; it_ < EditSubscriber::visibleGeometry.size(); it_++) {
+                EditSubscriber::visibleGeometry.at(it_)->state = Geometry::NORMAL;
+            }
+
+            // Reset mouseOver preview for TreeView
+            const Gtk::TreeModel::Children children = treemodel_->children();
+
+            for (auto iter = children.begin(); iter != children.end(); iter++) {
+                Gtk::TreeModel::Row row = *iter;
+                row[spots_.mouseover] = false;
+            }
+
+            // Actualize lastObject_
+            lastObject_ = object_;
+            return false;
+        }
+
+        const int curveId_ = object_ / 7 + 1;
+        const int rem = object_ % 7;
+
+        // Manage mouseOver preview for TreeView
+        const Gtk::TreeModel::Children children = treemodel_->children();
+
+        for (auto iter = children.begin(); iter != children.end(); iter++) {
+            Gtk::TreeModel::Row row = *iter;
+            if (row[spots_.curveid] == curveId_ && *row != *selRow) {
+                row[spots_.mouseover] = true;
+            } else {
+                row[spots_.mouseover] = false;
+            }
+        }
+
+        for (int it_ = 0; it_ < (int) EditSubscriber::visibleGeometry.size(); it_++) {
+            if ((it_ < ((curveId_ - 1) * 7)) || (it_ > ((curveId_ - 1) * 7) + 6)) { // it_ does not belong to cursor pointed curve
+                EditSubscriber::visibleGeometry.at(it_)->state = Geometry::NORMAL;
+            }
+        }
+
+        const int method = shapeMethod_->get_active_row_number();
+
+        // Circle, Arcellipses and Rectangle
+        if (rem >= 0 && rem < 3) {
+            EditSubscriber::visibleGeometry.at((curveId_ - 1) * 7)->state = Geometry::PRELIGHT;
+            EditSubscriber::visibleGeometry.at((curveId_ - 1) * 7 + 1)->state = Geometry::PRELIGHT;
+            EditSubscriber::visibleGeometry.at((curveId_ - 1) * 7 + 2)->state = Geometry::PRELIGHT;
+            EditSubscriber::visibleGeometry.at((curveId_ - 1) * 7 + 3)->state = Geometry::PRELIGHT;
+            EditSubscriber::visibleGeometry.at((curveId_ - 1) * 7 + 4)->state = Geometry::PRELIGHT;
+            EditSubscriber::visibleGeometry.at((curveId_ - 1) * 7 + 5)->state = Geometry::PRELIGHT;
+            EditSubscriber::visibleGeometry.at((curveId_ - 1) * 7 + 6)->state = Geometry::PRELIGHT;
+        } else {
+            EditSubscriber::visibleGeometry.at((curveId_ - 1) * 7)->state = Geometry::NORMAL;
+            EditSubscriber::visibleGeometry.at((curveId_ - 1) * 7 + 2)->state = Geometry::NORMAL;
+            EditSubscriber::visibleGeometry.at((curveId_ - 1) * 7 + 3)->state = Geometry::NORMAL;
+            EditSubscriber::visibleGeometry.at((curveId_ - 1) * 7 + 4)->state = Geometry::NORMAL;
+            EditSubscriber::visibleGeometry.at((curveId_ - 1) * 7 + 4)->state = Geometry::NORMAL;
+            EditSubscriber::visibleGeometry.at((curveId_ - 1) * 7 + 5)->state = Geometry::NORMAL;
+            EditSubscriber::visibleGeometry.at((curveId_ - 1) * 7 + 6)->state = Geometry::NORMAL;
+        }
+
+        // cirX
+        if (rem == 3) {
+            EditSubscriber::visibleGeometry.at((curveId_ - 1) * 7 + 3)->state = Geometry::PRELIGHT;
+
+            if (method == 1 || method == 3) { // Symmetrical cases
+                EditSubscriber::visibleGeometry.at((curveId_ - 1) * 7 + 4)->state = Geometry::PRELIGHT;
+            }
+        }
+
+        // cirXL
+        if (rem == 4) {
+            EditSubscriber::visibleGeometry.at((curveId_ - 1) * 7 + 4)->state = Geometry::PRELIGHT;
+
+            if (method == 1 || method == 3) { // Symmetrical cases
+                EditSubscriber::visibleGeometry.at((curveId_ - 1) * 7 + 3)->state = Geometry::PRELIGHT;
+            }
+        }
+
+        // cirY
+        if (rem == 5) {
+            EditSubscriber::visibleGeometry.at((curveId_ - 1) * 7 + 5)->state = Geometry::PRELIGHT;
+
+            if (method == 1 || method == 3) { // Symmetrical cases
+                EditSubscriber::visibleGeometry.at((curveId_ - 1) * 7 + 6)->state = Geometry::PRELIGHT;
+            }
+        }
+
+        // cirYT
+        if (rem == 6) {
+            EditSubscriber::visibleGeometry.at((curveId_ - 1) * 7 + 6)->state = Geometry::PRELIGHT;
+
+            if (method == 1 || method == 3) { // Symmetrical cases
+                EditSubscriber::visibleGeometry.at((curveId_ - 1) * 7 + 5)->state = Geometry::PRELIGHT;
+            }
+        }
+
+        lastObject_ = object_;
+        return true;
+    }
+
+    return false;
+}
+
+bool ControlSpotPanel::button1Pressed(int modifierKey)
+{
+    // printf("button1Pressed\n");
+
+    EditDataProvider *provider = getEditProvider();
+    const auto s = treeview_->get_selection();
+
+    if (!provider || lastObject_ == -1 || !s->count_selected_rows()) { // When there is no control spot (i.e. no selected row), objectID can unexpectedly be different from -1 and produced not desired behavior
+        return false;
+    }
+
+    // Select associated control spot
+    const int curveId_ = lastObject_ / 7 + 1;
+    Gtk::TreeModel::Children children = treemodel_->children();
+
+    for (auto iter = children.begin(); iter != children.end(); iter++) {
+        const Gtk::TreeModel::Row r = *iter;
+
+        if (r[spots_.curveid] == curveId_) {
+            treeview_->set_cursor(treemodel_->get_path(r));
+            break;
+        }
+    }
+
+    lastCoord_.set(provider->posImage.x + provider->deltaImage.x, provider->posImage.y + provider->deltaImage.y);
+    EditSubscriber::action = EditSubscriber::Action::DRAGGING;    
+    return true;
+}
+
+bool ControlSpotPanel::button1Released()
+{
+    // printf("button1Released\n");
+    EditSubscriber::action = EditSubscriber::Action::NONE;
+    return true;
+}
+
+bool ControlSpotPanel::drag1(int modifierKey)
+{
+    // printf("drag1\n");
+
+    EditDataProvider *provider = getEditProvider();
+    const auto s = treeview_->get_selection();
+
+    if (!provider || lastObject_ == -1 || !s->count_selected_rows()) { // When there is no control spot (i.e. no selected row), objectID can unexpectedly be different from -1 and produced not desired behavior
+        return false;
+    }
+
+    const auto iter = s->get_selected();
+    Gtk::TreeModel::Row row = *iter;
+
+    int imW, imH;
+    provider->getImageSize(imW, imH);
+    const int rem = lastObject_ % 7;
+    const int method = shapeMethod_->get_active_row_number();
+    Coord newCoord = Coord(provider->posImage.x + provider->deltaImage.x, provider->posImage.y + provider->deltaImage.y);
+
+    // Circle, Ellipses and Rectangle
+    if (rem >= 0 && rem < 3) {
+        double deltaX = (double (newCoord.x) - double (lastCoord_.x)) * 2000. / double (imW);
+        double deltaY = (double (newCoord.y) - double (lastCoord_.y)) * 2000. / double (imH);
+        centerX_->setValue(centerX_->getValue() + deltaX);
+        centerY_->setValue(centerY_->getValue() + deltaY);
+        row[spots_.centerX] = centerX_->getIntValue();
+        row[spots_.centerY] = centerY_->getIntValue();
+
+        updateControlSpotCurve(row);
+
+        if (listener) {
+            listener->panelChanged(EvLocallabSpotCenter, "X=" + centerX_->getTextValue() + ", Y=" + centerY_->getTextValue());
+        }
+    }
+
+    // cirX
+    if (rem == 3) {
+        double deltaX = (double (newCoord.x) - double (lastCoord_.x)) * 2000. / double (imW);
+        locX_->setValue(locX_->getValue() + deltaX);
+        row[spots_.locX] = locX_->getIntValue();
+
+        if (method == 1 || method == 3) { // Symmetrical cases
+            disableParamlistener(true);
+            locXL_->setValue(locX_->getValue());
+            disableParamlistener(false);
+            row[spots_.locXL] = locXL_->getIntValue();
+        }
+
+        updateControlSpotCurve(row);
+
+        if (listener) {
+            listener->panelChanged(EvLocallabSpotLocX, locX_->getTextValue());
+        }
+    }
+
+    // cirXL
+    if (rem == 4) {
+        double deltaXL = (double (lastCoord_.x) - double (newCoord.x)) * 2000. / double (imW);
+        locXL_->setValue(locXL_->getValue() + deltaXL);
+        row[spots_.locXL] = locXL_->getIntValue();
+
+        if (method == 1 || method == 3) { // Symmetrical cases
+            disableParamlistener(true);
+            locX_->setValue(locXL_->getValue());
+            disableParamlistener(false);
+            row[spots_.locX] = locX_->getIntValue();
+        }
+
+        updateControlSpotCurve(row);
+
+        if (listener) {
+            listener->panelChanged(EvLocallabSpotLocXL, locXL_->getTextValue());
+        }
+    }
+
+    // cirY
+    if (rem == 5) {
+        double deltaY = (double (newCoord.y) - double (lastCoord_.y)) * 2000. / double (imH);
+        locY_->setValue(locY_->getValue() + deltaY);
+        row[spots_.locY] = locY_->getIntValue();
+
+        if (method == 1 || method == 3) { // Symmetrical cases
+            disableParamlistener(true);
+            locYT_->setValue(locY_->getValue());
+            disableParamlistener(false);
+            row[spots_.locYT] = locYT_->getIntValue();
+        }
+
+        updateControlSpotCurve(row);
+
+        if (listener) {
+            listener->panelChanged(EvLocallabSpotLocY, locY_->getTextValue());
+        }
+    }
+
+    // cirYT
+    if (rem == 6) {
+        double deltaYT = (double (lastCoord_.y) - double (newCoord.y)) * 2000. / double (imH);
+        locYT_->setValue(locYT_->getValue() + deltaYT);
+        row[spots_.locYT] = locYT_->getIntValue();
+
+        if (method == 1 || method == 3) { // Symmetrical cases
+            disableParamlistener(true);
+            locY_->setValue(locYT_->getValue());
+            disableParamlistener(false);
+            row[spots_.locY] = locY_->getIntValue();
+        }
+
+        updateControlSpotCurve(row);
+
+        if (listener) {
+            listener->panelChanged(EvLocallabSpotLocYT, locYT_->getTextValue());
+        }
+    }
+
+    lastCoord_.set(newCoord.x, newCoord.y);
+    return true;
+}
+
+int ControlSpotPanel::getEventType()
+{
+    const int tmp = eventType;
+    eventType = None; // Re-initialization at "None" if event type gotten
+    return tmp;
+}
+
+ControlSpotPanel::SpotRow* ControlSpotPanel::getSpot(const int id)
+{
+    // printf("getSpot: %d\n", id);
+
+    MyMutex::MyLock lock(mTreeview);
+
+    SpotRow* r = new SpotRow();
+
+    const Gtk::TreeModel::Children children = treemodel_->children();
+
+    for (auto iter = children.begin(); iter != children.end(); iter++) {
+        const Gtk::TreeModel::Row row = *iter;
+
+        if (row[spots_.id] == id) {
+            r->id = row[spots_.id];
+            r->name = row[spots_.name];
+            r->isvisible = row[spots_.isvisible];
+            r->shape = row[spots_.shape];
+            r->spotMethod = row[spots_.spotMethod];
+            r->sensiexclu = row[spots_.sensiexclu];
+            r->structexclu = row[spots_.structexclu];
+            r->struc = row[spots_.struc];
+            r->shapeMethod = row[spots_.shapeMethod];
+            r->locX = row[spots_.locX];
+            r->locXL = row[spots_.locXL];
+            r->locY = row[spots_.locY];
+            r->locYT = row[spots_.locYT];
+            r->centerX = row[spots_.centerX];
+            r->centerY = row[spots_.centerY];
+            r->circrad = row[spots_.circrad];
+            r->qualityMethod = row[spots_.qualityMethod];
+            r->transit = row[spots_.transit];
+            r->thresh = row[spots_.thresh];
+            r->iter = row[spots_.iter];
+            r->balan = row[spots_.balan];
+            r->transitweak = row[spots_.transitweak];
+            r->avoid = row[spots_.avoid];
+
+            return r;
+        }
+    }
+
+    return nullptr;
+}
+
+std::vector<int>* ControlSpotPanel::getSpotIdList()
+{
+    MyMutex::MyLock lock(mTreeview);
+
+    std::vector<int>* r = new std::vector<int>();
+
+    const Gtk::TreeModel::Children children = treemodel_->children();
+
+    for (auto iter = children.begin(); iter != children.end(); iter++) {
+        const Gtk::TreeModel::Row row = *iter;
+        r->push_back(row[spots_.id]);
+    }
+
+    return r;
+}
+
+int ControlSpotPanel::getSelectedSpot()
+{
+    // printf("getSelectedSpot\n");
+
+    MyMutex::MyLock lock(mTreeview);
+
+    const auto s = treeview_->get_selection();
+
+    // Check if treeview has row, otherwise return 0
+    if (!s->count_selected_rows()) {
+        return 0;
+    }
+
+    const auto iter = s->get_selected();
+    const Gtk::TreeModel::Row row = *iter;
+    int id = row[spots_.id];
+
+    return id;
+}
+
+void ControlSpotPanel::setSelectedSpot(const int id)
+{
+    // printf("setSelectedSpot: %d\n", id);
+
+    MyMutex::MyLock lock(mTreeview);
+
+    disableParamlistener(true);
+
+    const Gtk::TreeModel::Children children = treemodel_->children();
+
+    for (auto iter = children.begin(); iter != children.end(); iter++) {
+        const Gtk::TreeModel::Row row = *iter;
+
+        if (row[spots_.id] == id) {
+            treeview_->set_cursor(treemodel_->get_path(row));
+            load_ControlSpot_param();
+            updateParamVisibility();
+            updateCurveOpacity(row);
+        }
+    }
+
+    disableParamlistener(false);
+}
+
+int ControlSpotPanel::getNewId()
+{
+    MyMutex::MyLock lock(mTreeview);
+
+    // Looking for maximum used id
+    int max_row_id = 0;
+    const Gtk::TreeModel::Children children = treemodel_->children();
+
+    for (auto iter = children.begin(); iter != children.end(); iter++) {
+        const Gtk::TreeModel::Row row = *iter;
+        const int iter_id = row[spots_.id];
+        max_row_id = std::max(max_row_id, iter_id);
+    }
+
+    max_row_id++;
+
+    return max_row_id;
+}
+
+
+void ControlSpotPanel::addControlSpot(SpotRow* newSpot)
+{
+    // printf("addControlSpot: %d\n", newSpot->id);
+
+    MyMutex::MyLock lock(mTreeview);
+
+    disableParamlistener(true);
+    Gtk::TreeModel::Row row = * (treemodel_->append());
+    row[spots_.mouseover] = false;
+    row[spots_.id] = newSpot->id;
+    row[spots_.name] = newSpot->name;
+    row[spots_.isvisible] = newSpot->isvisible;
+    row[spots_.curveid] = 0; // No associated curve
+    row[spots_.shape] = newSpot->shape;
+    row[spots_.spotMethod] = newSpot->spotMethod;
+    row[spots_.sensiexclu] = newSpot->sensiexclu;
+    row[spots_.structexclu] = newSpot->structexclu;
+    row[spots_.struc] = newSpot->struc;
+    row[spots_.shapeMethod] = newSpot->shapeMethod;
+    row[spots_.locX] = newSpot->locX;
+    row[spots_.locXL] = newSpot->locXL;
+    row[spots_.locY] = newSpot->locY;
+    row[spots_.locYT] = newSpot->locYT;
+    row[spots_.centerX] = newSpot->centerX;
+    row[spots_.centerY] = newSpot->centerY;
+    row[spots_.circrad] = newSpot->circrad;
+    row[spots_.qualityMethod] = newSpot->qualityMethod;
+    row[spots_.transit] = newSpot->transit;
+    row[spots_.thresh] = newSpot->thresh;
+    row[spots_.iter] = newSpot->iter;
+    row[spots_.balan] = newSpot->balan;
+    row[spots_.transitweak] = newSpot->transitweak;
+    row[spots_.avoid] = newSpot->avoid;
+    updateParamVisibility();
+    disableParamlistener(false);
+
+    // Add associated control spot curve
+    addControlSpotCurve(row);
+    updateControlSpotCurve(row);
+}
+
+int ControlSpotPanel::updateControlSpot(SpotRow* spot)
+{
+    // printf("updateControlSpot: %d\n", spot->id);
+
+    MyMutex::MyLock lock(mTreeview);
+
+    disableParamlistener(true);
+
+    const Gtk::TreeModel::Children children = treemodel_->children();
+
+    for (auto iter = children.begin(); iter != children.end(); iter++) {
+        Gtk::TreeModel::Row row = *iter;
+
+        if (row[spots_.id] == spot->id) {
+            row[spots_.name] = spot->name;
+            row[spots_.isvisible] = spot->isvisible;
+            row[spots_.shape] = spot->shape;
+            row[spots_.spotMethod] = spot->spotMethod;
+            row[spots_.sensiexclu] = spot->sensiexclu;
+            row[spots_.structexclu] = spot->structexclu;
+            row[spots_.struc] = spot->struc;
+            row[spots_.shapeMethod] = spot->shapeMethod;
+            row[spots_.locX] = spot->locX;
+            row[spots_.locXL] = spot->locXL;
+            row[spots_.locY] = spot->locY;
+            row[spots_.locYT] = spot->locYT;
+            row[spots_.centerX] = spot->centerX;
+            row[spots_.centerY] = spot->centerY;
+            row[spots_.circrad] = spot->circrad;
+            row[spots_.qualityMethod] = spot->qualityMethod;
+            row[spots_.transit] = spot->transit;
+            row[spots_.thresh] = spot->thresh;
+            row[spots_.iter] = spot->iter;
+            row[spots_.balan] = spot->balan;
+            row[spots_.transitweak] = spot->transitweak;
+            row[spots_.avoid] = spot->avoid;
+
+            updateControlSpotCurve(row);
+            updateParamVisibility();
+            disableParamlistener(false);
+
+            return 1;
+        }
+    }
+
+    disableParamlistener(false);
+    return 0;
+}
+
+void ControlSpotPanel::deleteControlSpot(const int id)
+{
+    // printf("deleteControlSpot: %d\n", id);
+
+    MyMutex::MyLock lock(mTreeview);
+
+    disableParamlistener(true);
+
+    const Gtk::TreeModel::Children children = treemodel_->children();
+
+    for (auto iter = children.begin(); iter != children.end(); iter++) {
+        Gtk::TreeModel::Row row = *iter;
+
+        if (row[spots_.id] == id) {
+            deleteControlSpotCurve(row);
+            treemodel_->erase(iter);
+            break;
+        }
+    }
+
+    disableParamlistener(false);
+}
+
+ControlSpotPanel::SpotEdited* ControlSpotPanel::getEditedStates()
+{
+    // printf("getEditedStates\n");
+
+    SpotEdited* se = new SpotEdited();
+
+    if (nbSpotChanged_) {
+        se->nbspot = true;
+        // nbSpotChanged_ = false;
+    } else {
+        se->nbspot = false;
+    }
+
+    if (selSpotChanged_) {
+        se->selspot = true;
+        // selSpotChanged_ = false;
+    } else {
+        se->selspot = false;
+    }
+
+    if (nameChanged_) {
+        se->name = true;
+        // nameChanged_ = false;
+    } else {
+        se->name = false;
+    }
+
+    if (visibilityChanged_) {
+        se->isvisible = true;
+        // visibilityChanged_ = false;
+    } else {
+        se->isvisible = false;
+    }
+
+    se->shape = shape_->get_active_text() != M("GENERAL_UNCHANGED");
+    se->spotMethod = spotMethod_->get_active_text() != M("GENERAL_UNCHANGED");
+    se->sensiexclu = sensiexclu_->getEditedState();
+    se->structexclu = structexclu_->getEditedState();
+    se->struc = struc_->getEditedState();
+    se->shapeMethod = shapeMethod_->get_active_text() != M("GENERAL_UNCHANGED");
+    se->locX = locX_->getEditedState();
+    se->locXL = locXL_->getEditedState();
+    se->locY = locY_->getEditedState();
+    se->locYT = locYT_->getEditedState();
+    se->centerX = centerX_->getEditedState();
+    se-> centerY = centerY_->getEditedState();
+    se->circrad = circrad_->getEditedState();
+    se->qualityMethod = qualityMethod_->get_active_text() != M("GENERAL_UNCHANGED");
+    se->transit = transit_->getEditedState();
+    se->thresh = thresh_->getEditedState();
+    se->iter = iter_->getEditedState();
+    se->balan = balan_->getEditedState();
+    se->transitweak = transitweak_->getEditedState();
+    se->avoid = !avoid_->get_inconsistent();
+
+    return se;
+}
+
+void ControlSpotPanel::setEditedStates(SpotEdited* se)
+{
+    // printf("setEditedStates\n");
+
+    // Reset treeview edited states
+    nbSpotChanged_ = false;
+    selSpotChanged_ = false;
+    nameChanged_ = false;
+    visibilityChanged_ = false;
+
+    // Disable params listeners
+    disableParamlistener(true);
+
+    // Set widgets edited states
+    if (!se->nbspot || !se->selspot) {
+        treeview_->set_sensitive(false);
+        button_add_->set_sensitive(false);
+        button_delete_->set_sensitive(false);
+        button_duplicate_->set_sensitive(false);
+        button_rename_->set_sensitive(false);
+        button_visibility_->set_sensitive(false);
+    } else {
+        treeview_->set_sensitive(true);
+        button_add_->set_sensitive(true);
+        button_delete_->set_sensitive(true);
+        button_duplicate_->set_sensitive(true);
+        button_rename_->set_sensitive(se->name);
+        button_visibility_->set_sensitive(se->isvisible);
+    }
+
+    if (!se->shape) {
+        shape_->set_active_text(M("GENERAL_UNCHANGED"));
+    }
+
+    if (!se->spotMethod) {
+        spotMethod_->set_active_text(M("GENERAL_UNCHANGED"));
+    }
+
+    sensiexclu_->setEditedState(se->sensiexclu ? Edited : UnEdited);
+    structexclu_->setEditedState(se->structexclu ? Edited : UnEdited);
+    struc_->setEditedState(se->struc ? Edited : UnEdited);
+
+    if (!se->shapeMethod) {
+        shapeMethod_->set_active_text(M("GENERAL_UNCHANGED"));
+    }
+
+    locX_->setEditedState(se->locX ? Edited : UnEdited);
+    locXL_->setEditedState(se->locXL ? Edited : UnEdited);
+    locY_->setEditedState(se->locY ? Edited : UnEdited);
+    locYT_->setEditedState(se->locYT ? Edited : UnEdited);
+    centerX_->setEditedState(se->centerX ? Edited : UnEdited);
+    centerY_->setEditedState(se->centerY ? Edited : UnEdited);
+    circrad_->setEditedState(se->circrad ? Edited : UnEdited);
+
+    if (!se->qualityMethod) {
+        qualityMethod_->set_active_text(M("GENERAL_UNCHANGED"));
+    }
+
+    transit_->setEditedState(se->transit ? Edited : UnEdited);
+    thresh_->setEditedState(se->thresh ? Edited : UnEdited);
+    iter_->setEditedState(se->iter ? Edited : UnEdited);
+    balan_->setEditedState(se->balan ? Edited : UnEdited);
+    transitweak_->setEditedState(se->transitweak ? Edited : UnEdited);
+    avoid_->set_inconsistent(multiImage && !se->avoid);
+
+    // Update Control Spot GUI according to widgets edited states
+    updateParamVisibility();
+
+    // Enable params listeners
+    disableParamlistener(false);
+}
+
+void ControlSpotPanel::setDefaults(const rtengine::procparams::ProcParams * defParams, const ParamsEdited * pedited, int id)
+{
+    // Find vector index of given spot id (index = -1 if not found)
+    int index = -1;
+
+    for (int i = 0; i < (int)defParams->locallab.spots.size(); i++) {
+        if (defParams->locallab.spots.at(i).id == id) {
+            index = i;
+
+            break;
+        }
+    }
+
+    // Set default values for adjusters
+    const rtengine::procparams::LocallabParams::LocallabSpot* defSpot = new rtengine::procparams::LocallabParams::LocallabSpot();
+
+    if (index != -1 && index < (int)defParams->locallab.spots.size()) {
+        defSpot = &defParams->locallab.spots.at(index);
+    }
+
+    sensiexclu_->setDefault((double)defSpot->sensiexclu);
+    structexclu_->setDefault((double)defSpot->structexclu);
+    struc_->setDefault(defSpot->struc);
+    locX_->setDefault((double)defSpot->locX);
+    locXL_->setDefault((double)defSpot->locXL);
+    locY_->setDefault((double)defSpot->locY);
+    locYT_->setDefault((double)defSpot->locYT);
+    centerX_->setDefault((double)defSpot->centerX);
+    centerY_->setDefault((double)defSpot->centerY);
+    circrad_->setDefault((double)defSpot->circrad);
+    transit_->setDefault((double)defSpot->transit);
+    thresh_->setDefault(defSpot->thresh);
+    iter_->setDefault(defSpot->iter);
+    balan_->setDefault(defSpot->balan);
+    transitweak_->setDefault(defSpot->transitweak);
+
+    // Set default edited states for adjusters
+    if (!pedited) {
+        sensiexclu_->setDefaultEditedState(Irrelevant);
+        structexclu_->setDefaultEditedState(Irrelevant);
+        struc_->setDefaultEditedState(Irrelevant);
+        locX_->setDefaultEditedState(Irrelevant);
+        locXL_->setDefaultEditedState(Irrelevant);
+        locY_->setDefaultEditedState(Irrelevant);
+        locYT_->setDefaultEditedState(Irrelevant);
+        centerX_->setDefaultEditedState(Irrelevant);
+        centerY_->setDefaultEditedState(Irrelevant);
+        circrad_->setDefaultEditedState(Irrelevant);
+        transit_->setDefaultEditedState(Irrelevant);
+        thresh_->setDefaultEditedState(Irrelevant);
+        iter_->setDefaultEditedState(Irrelevant);
+        balan_->setDefaultEditedState(Irrelevant);
+        transitweak_->setDefaultEditedState(Irrelevant);
+    } else {
+        const LocallabParamsEdited::LocallabSpotEdited* defSpotState = new LocallabParamsEdited::LocallabSpotEdited(true);
+
+        if (index != 1 && index < (int)pedited->locallab.spots.size()) {
+            defSpotState = &pedited->locallab.spots.at(index);
+        }
+
+        sensiexclu_->setDefaultEditedState(defSpotState->sensiexclu ? Edited : UnEdited);
+        structexclu_->setDefaultEditedState(defSpotState->structexclu ? Edited : UnEdited);
+        struc_->setDefaultEditedState(defSpotState->struc ? Edited : UnEdited);
+        locX_->setDefaultEditedState(defSpotState->locX ? Edited : UnEdited);
+        locXL_->setDefaultEditedState(defSpotState->locXL ? Edited : UnEdited);
+        locY_->setDefaultEditedState(defSpotState->locY ? Edited : UnEdited);
+        locYT_->setDefaultEditedState(defSpotState->locYT ? Edited : UnEdited);
+        centerX_->setDefaultEditedState(defSpotState->centerX ? Edited : UnEdited);
+        centerY_->setDefaultEditedState(defSpotState->centerY ? Edited : UnEdited);
+        circrad_->setDefaultEditedState(defSpotState->circrad ? Edited : UnEdited);
+        transit_->setDefaultEditedState(defSpotState->transit ? Edited : UnEdited);
+        thresh_->setDefaultEditedState(defSpotState->thresh ? Edited : UnEdited);
+        iter_->setDefaultEditedState(defSpotState->iter ? Edited : UnEdited);
+        balan_->setDefaultEditedState(defSpotState->balan ? Edited : UnEdited);
+        transitweak_->setDefaultEditedState(defSpotState->transitweak ? Edited : UnEdited);
+    }
+}
+
+void ControlSpotPanel::setBatchMode(bool batchMode)
+{
+    ToolPanel::setBatchMode(batchMode);
+
+    // Set batch mode for adjusters
+    sensiexclu_->showEditedCB();
+    structexclu_->showEditedCB();
+    struc_->showEditedCB();
+    locX_->showEditedCB();
+    locXL_->showEditedCB();
+    locY_->showEditedCB();
+    locYT_->showEditedCB();
+    centerX_->showEditedCB();
+    centerY_->showEditedCB();
+    circrad_->showEditedCB();
+    transit_->showEditedCB();
+    thresh_->showEditedCB();
+    iter_->showEditedCB();
+    balan_->showEditedCB();
+    transitweak_->showEditedCB();
+
+    // Set batch mode for comboBoxText
+    shape_->append(M("GENERAL_UNCHANGED"));
+    spotMethod_->append(M("GENERAL_UNCHANGED"));
+    shapeMethod_->append(M("GENERAL_UNCHANGED"));
+    qualityMethod_->append(M("GENERAL_UNCHANGED"));
+}
+
+//-----------------------------------------------------------------------------
+// ControlSpots
+//-----------------------------------------------------------------------------
+
+ControlSpotPanel::ControlSpots::ControlSpots()
+{
+    add(mouseover);
+    add(id);
+    add(name);
+    add(isvisible);
+    add(curveid);
+    add(shape);
+    add(spotMethod);
+    add(sensiexclu);
+    add(structexclu);
+    add(struc);
+    add(shapeMethod);
+    add(locX);
+    add(locXL);
+    add(locYT);
+    add(locY);
+    add(centerX);
+    add(centerY);
+    add(circrad);
+    add(qualityMethod);
+    add(transit);
+    add(thresh);
+    add(iter);
+    add(balan);
+    add(transitweak);
+    add(avoid);
+}
+
+//-----------------------------------------------------------------------------
+// RenameDialog
+//-----------------------------------------------------------------------------
+
+ControlSpotPanel::RenameDialog::RenameDialog(const Glib::ustring &actualname, Gtk::Window &parent):
+    Gtk::Dialog(M("TP_LOCALLAB_REN_DIALOG_NAME"), parent),
+
+    newname_(Gtk::manage(new Gtk::Entry()))
+{
+    // Entry widget
+    Gtk::HBox* const hb = Gtk::manage(new Gtk::HBox());
+    hb->pack_start(*Gtk::manage(new Gtk::Label(M("TP_LOCALLAB_REN_DIALOG_LAB"))), false, false, 4);
+    newname_->set_text(actualname);
+    hb->pack_start(*newname_);
+    get_content_area()->pack_start(*hb, Gtk::PACK_SHRINK, 4);
+
+    // OK/CANCEL buttons
+    add_button(M("GENERAL_OK"), OkButton);
+    add_button(M("GENERAL_CANCEL"), CancelButton);
+
+    // Set OK button as default one when pressing enter
+    newname_->set_activates_default();
+    set_default_response(OkButton);
+
+    show_all_children();
+}
+
+Glib::ustring ControlSpotPanel::RenameDialog::get_new_name()
+{
+    return newname_->get_text();
+}