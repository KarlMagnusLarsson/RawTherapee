/*
 *  This file is part of RawTherapee.
 *
 *  Copyright (c) 2019 Jean-Christophe FRISCH <natureh.510@gmail.com>
 *
 *  RawTherapee is free software: you can redistribute it and/or modify
 *  it under the terms of the GNU General Public License as published by
 *  the Free Software Foundation, either version 3 of the License, or
 *  (at your option) any later version.
 *
 *  RawTherapee is distributed in the hope that it will be useful,
 *  but WITHOUT ANY WARRANTY; without even the implied warranty of
 *  MERCHANTABILITY or FITNESS FOR A PARTICULAR PURPOSE.  See the
 *  GNU General Public License for more details.
 *
 *  You should have received a copy of the GNU General Public License
 *  along with RawTherapee.  If not, see <https://www.gnu.org/licenses/>.
 */

#include "editwidgets.h"

#include "editbuffer.h"
#include "editcallbacks.h"
#include "rtsurface.h"

const std::vector<double> Geometry::dash = {3., 1.5};

#define INNERGEOM_OPACITY 1.
#define OUTERGEOM_OPACITY 0.7

RGBColor Geometry::getInnerLineColor ()
{
    RGBColor color;

    if (flags & F_AUTO_COLOR) {
        if      (state == NORMAL)   {
            color.setColor (1., 1., 1.);           // White
        } else if (state == ACTIVE) {
            color.setColor (1., 1., 0.);           // Yellow
        } else if (state == PRELIGHT) {
            color.setColor (1., 100. / 255., 0.);  // Orange
        } else if (state == DRAGGED) {
            color.setColor (1., 0., 0.);           // Red
        }
    } else {
        color = innerLineColor;
    }

    return color;
}

RGBColor Geometry::getOuterLineColor ()
{
    RGBColor color;

    if (flags & F_AUTO_COLOR) {
        /*
        if      (state == NORMAL)   { color.setColor (0., 0., 0.); }  // Black
        else if (state == PRELIGHT) { color.setColor (0., 0., 0.); }  // Black
        else if (state == DRAGGED)  { color.setColor (1., 0., 0.); }  // Black
        */
        color.setColor (0., 0., 0.);  // Black
    } else {
        color = outerLineColor;
    }

    return color;
}

#ifdef GUIVERSION

void Circle::drawOuterGeometry(Cairo::RefPtr<Cairo::Context> &cr, ObjectMOBuffer *objectBuffer, EditCoordSystem &coordSystem)
{
    double lineWidth = getOuterLineWidth();
    if ((flags & F_VISIBLE) && state != INSENSITIVE && lineWidth > 0. && innerLineWidth > 0.) {
        RGBColor color;

        if (flags & F_AUTO_COLOR) {
            color = getOuterLineColor();
        } else {
            color = outerLineColor;
        }

        cr->set_source_rgba (color.getR(), color.getG(), color.getB(), OUTERGEOM_OPACITY * rtengine::min(innerLineWidth / 2.f, 1.f));
        cr->set_line_width (lineWidth);
        cr->set_line_cap(Cairo::LINE_CAP_ROUND);

        rtengine::Coord center_ = center;
        double radius_ = radiusInImageSpace ? coordSystem.scaleValueToCanvas(double(radius)) : double(radius);

        if (datum == IMAGE) {
            coordSystem.imageCoordToScreen (center.x, center.y, center_.x, center_.y);
        } else if (datum == CLICKED_POINT) {
            center_ += objectBuffer->getDataProvider()->posScreen;
        } else if (datum == CURSOR) {
            center_ += objectBuffer->getDataProvider()->posScreen + objectBuffer->getDataProvider()->deltaScreen;
        }

        cr->arc(center_.x + 0.5, center_.y + 0.5, radius_, 0., 2.*rtengine::RT_PI);
        cr->stroke();
    }
}

void Circle::drawInnerGeometry(Cairo::RefPtr<Cairo::Context> &cr, ObjectMOBuffer *objectBuffer, EditCoordSystem &coordSystem)
{
    if (flags & F_VISIBLE) {
        if (state != INSENSITIVE) {
            RGBColor color;

            if (flags & F_AUTO_COLOR) {
                color = getInnerLineColor();
            } else {
                color = innerLineColor;
            }

            cr->set_source_rgba (color.getR(), color.getG(), color.getB(), INNERGEOM_OPACITY);
        }

        cr->set_line_width(innerLineWidth);
        cr->set_line_cap(flags & F_DASHED ? Cairo::LINE_CAP_BUTT : Cairo::LINE_CAP_ROUND);

        rtengine::Coord center_ = center;
        double radius_ = radiusInImageSpace ? coordSystem.scaleValueToCanvas(double(radius)) : double(radius);

        if (datum == IMAGE) {
            coordSystem.imageCoordToScreen (center.x, center.y, center_.x, center_.y);
        } else if (datum == CLICKED_POINT) {
            center_ += objectBuffer->getDataProvider()->posScreen;
        } else if (datum == CURSOR) {
            center_ += objectBuffer->getDataProvider()->posScreen + objectBuffer->getDataProvider()->deltaScreen;
        }

        if (flags & F_DASHED) {
            cr->set_dash(dash, 0.);
        }

<<<<<<< HEAD
        if (filled) {
            cr->arc(center_.x + 0.5, center_.y + 0.5, radius_, 0., 2.*rtengine::RT_PI);
            if (innerLineWidth > 0.) {
=======
            if (innerLineWidth > 0.f) {
>>>>>>> 90180a7d
                cr->fill_preserve();
                cr->stroke();
            } else {
                cr->fill();
            }
        } else if (innerLineWidth > 0.f) {
            cr->arc(center_.x + 0.5, center_.y + 0.5, radius_, 0., 2.*rtengine::RT_PI);
            cr->stroke();
        }

        if (flags & F_DASHED) {
            cr->unset_dash();
        }
}
}

void Circle::drawToMOChannel (Cairo::RefPtr<Cairo::Context> &cr, unsigned short id, ObjectMOBuffer *objectBuffer, EditCoordSystem &coordSystem)
{
    if (flags & F_HOVERABLE) {
        cr->set_line_width( getMouseOverLineWidth() );
        cr->set_line_cap(Cairo::LINE_CAP_ROUND);
        rtengine::Coord center_ = center;
        double radius_ = radiusInImageSpace ? coordSystem.scaleValueToCanvas(double(radius)) : double(radius);

        if (datum == IMAGE) {
            coordSystem.imageCoordToCropCanvas (center.x, center.y, center_.x, center_.y);
        } else if (datum == CLICKED_POINT) {
            center_ += objectBuffer->getDataProvider()->posScreen;
        } else if (datum == CURSOR) {
            center_ += objectBuffer->getDataProvider()->posScreen + objectBuffer->getDataProvider()->deltaScreen;
        }

        // setting the color to the objet's ID
        if (objectBuffer->getObjectMode() == OM_255) {
            cr->set_source_rgba (0., 0., 0., ((id + 1) & 0xFF) / 255.);
        } else {
            cr->set_source_rgba (0., 0., 0., (id + 1) / 65535.);
        }
        cr->arc(center_.x + 0.5, center_.y + 0.5, radius_, 0, 2.*rtengine::RT_PI);

        if (filled) {
            if (innerLineWidth > 0.f) {
                cr->fill_preserve();
                cr->stroke();
            } else {
                cr->fill();
            }
        } else {
            cr->stroke();
        }
    }
}

void Line::drawOuterGeometry(Cairo::RefPtr<Cairo::Context> &cr, ObjectMOBuffer *objectBuffer, EditCoordSystem &coordSystem)
{
    double lineWidth = getOuterLineWidth();
    if ((flags & F_VISIBLE) && state != INSENSITIVE && lineWidth > 0. && innerLineWidth > 0.) {
        RGBColor color;

        if (flags & F_AUTO_COLOR) {
            color = getOuterLineColor();
        } else {
            color = outerLineColor;
        }

        cr->set_source_rgba (color.getR(), color.getG(), color.getB(), OUTERGEOM_OPACITY * rtengine::min(innerLineWidth / 2.f, 1.f));
        cr->set_line_width (lineWidth);
        cr->set_line_cap(Cairo::LINE_CAP_ROUND);

        rtengine::Coord begin_ = begin;
        rtengine::Coord end_ = end;

        if (datum == IMAGE) {
            coordSystem.imageCoordToScreen (begin.x, begin.y, begin_.x, begin_.y);
            coordSystem.imageCoordToScreen (end.x, end.y, end_.x, end_.y);
        } else if (datum == CLICKED_POINT) {
            begin_ += objectBuffer->getDataProvider()->posScreen;
            end_ += objectBuffer->getDataProvider()->posScreen;
        } else if (datum == CURSOR) {
            begin_ += objectBuffer->getDataProvider()->posScreen + objectBuffer->getDataProvider()->deltaScreen;
            end_ += objectBuffer->getDataProvider()->posScreen + objectBuffer->getDataProvider()->deltaScreen;
        }

        cr->move_to(begin_.x + 0.5, begin_.y + 0.5);
        cr->line_to(end_.x + 0.5, end_.y + 0.5);
        cr->stroke();
    }
}

void Line::drawInnerGeometry(Cairo::RefPtr<Cairo::Context> &cr, ObjectMOBuffer *objectBuffer, EditCoordSystem &coordSystem)
{
    if ((flags & F_VISIBLE) && innerLineWidth > 0.f) {
        if (state != INSENSITIVE) {
            RGBColor color;

            if (flags & F_AUTO_COLOR) {
                color = getInnerLineColor();
            } else {
                color = innerLineColor;
            }

            cr->set_source_rgba (color.getR(), color.getG(), color.getB(), INNERGEOM_OPACITY);
        }

        cr->set_line_width(innerLineWidth);
        cr->set_line_cap(flags & F_DASHED ? Cairo::LINE_CAP_BUTT : Cairo::LINE_CAP_ROUND);

        rtengine::Coord begin_ = begin;
        rtengine::Coord end_ = end;

        if (datum == IMAGE) {
            coordSystem.imageCoordToScreen (begin.x, begin.y, begin_.x, begin_.y);
            coordSystem.imageCoordToScreen (end.x, end.y, end_.x, end_.y);
        } else if (datum == CLICKED_POINT) {
            begin_ += objectBuffer->getDataProvider()->posScreen;
            end_ += objectBuffer->getDataProvider()->posScreen;
        } else if (datum == CURSOR) {
            begin_ += objectBuffer->getDataProvider()->posScreen + objectBuffer->getDataProvider()->deltaScreen;
            end_ += objectBuffer->getDataProvider()->posScreen + objectBuffer->getDataProvider()->deltaScreen;
        }

        if (flags & F_DASHED) {
            cr->set_dash(dash, 0.);
        }

        cr->move_to(begin_.x + 0.5, begin_.y + 0.5);
        cr->line_to(end_.x + 0.5, end_.y + 0.5);
        cr->stroke();

        if (flags & F_DASHED) {
            cr->unset_dash();
        }
    }
}

void Line::drawToMOChannel(Cairo::RefPtr<Cairo::Context> &cr, unsigned short id, ObjectMOBuffer *objectBuffer, EditCoordSystem &coordSystem)
{
    if (flags & F_HOVERABLE) {
        cr->set_line_width( getMouseOverLineWidth() );
        cr->set_line_cap(Cairo::LINE_CAP_ROUND);
        rtengine::Coord begin_ = begin;
        rtengine::Coord end_ = end;

        if (datum == IMAGE) {
            coordSystem.imageCoordToCropCanvas (begin.x, begin.y, begin_.x, begin_.y);
            coordSystem.imageCoordToCropCanvas (end.x, end.y, end_.x, end_.y);
        } else if (datum == CLICKED_POINT) {
            begin_ += objectBuffer->getDataProvider()->posScreen;
            end_ += objectBuffer->getDataProvider()->posScreen;
        } else if (datum == CURSOR) {
            begin_ += objectBuffer->getDataProvider()->posScreen + objectBuffer->getDataProvider()->deltaScreen;
            end_ += objectBuffer->getDataProvider()->posScreen + objectBuffer->getDataProvider()->deltaScreen;
        }

        // setting the color to the objet's ID
        if (objectBuffer->getObjectMode() == OM_255) {
            cr->set_source_rgba (0., 0., 0., ((id + 1) & 0xFF) / 255.);
        } else {
            cr->set_source_rgba (0., 0., 0., (id + 1) / 65535.);
        }
        cr->move_to(begin_.x + 0.5, begin_.y + 0.5);
        cr->line_to(end_.x + 0.5, end_.y + 0.5);
        cr->stroke();
    }
}

void Polyline::drawOuterGeometry(Cairo::RefPtr<Cairo::Context> &cr, ObjectMOBuffer *objectBuffer, EditCoordSystem &coordSystem)
{
    double lineWidth = getOuterLineWidth();
    if ((flags & F_VISIBLE) && state != INSENSITIVE && points.size() > 1 && lineWidth > 0.) {
        RGBColor color;

        if (flags & F_AUTO_COLOR) {
            color = getOuterLineColor();
        } else {
            color = outerLineColor;
        }

        cr->set_source_rgba (color.getR(), color.getG(), color.getB(), OUTERGEOM_OPACITY * rtengine::min(innerLineWidth / 2.f, 1.f));
        cr->set_line_width (lineWidth);
        cr->set_line_cap(Cairo::LINE_CAP_ROUND);
        cr->set_line_join(Cairo::LINE_JOIN_ROUND);

        rtengine::Coord currPos;

        for (unsigned int i = 0; i < points.size(); ++i) {
            currPos  = points.at(i);

            if      (datum == IMAGE) {
                coordSystem.imageCoordToScreen (points.at(i).x, points.at(i).y, currPos.x, currPos.y);
            } else if (datum == CLICKED_POINT) {
                currPos += objectBuffer->getDataProvider()->posScreen;
            } else if (datum == CURSOR) {
                currPos += objectBuffer->getDataProvider()->posScreen + objectBuffer->getDataProvider()->deltaScreen;
            }

            if (!i) {
                cr->move_to(currPos.x + 0.5, currPos.y + 0.5);
            } else {
                cr->line_to(currPos.x + 0.5, currPos.y + 0.5);
            }
        }

        if (filled) {
            cr->fill_preserve();
            cr->stroke();
        } else {
            cr->stroke();
        }
    }
}

void Polyline::drawInnerGeometry(Cairo::RefPtr<Cairo::Context> &cr, ObjectMOBuffer *objectBuffer, EditCoordSystem &coordSystem)
{
    if ((flags & F_VISIBLE) && points.size() > 1) {
        if (state != INSENSITIVE) {
            RGBColor color;

            if (flags & F_AUTO_COLOR) {
                color = getInnerLineColor();
            } else {
                color = innerLineColor;
            }

            cr->set_source_rgba (color.getR(), color.getG(), color.getB(), INNERGEOM_OPACITY);
        }

        cr->set_line_width(innerLineWidth);
        cr->set_line_cap(flags & F_DASHED ? Cairo::LINE_CAP_BUTT : Cairo::LINE_CAP_ROUND);
        cr->set_line_join(Cairo::LINE_JOIN_ROUND);

        if (flags & F_DASHED) {
            cr->set_dash(dash, 0.);
        }

        if (filled && state != INSENSITIVE) {
            rtengine::Coord currPos;

            for (unsigned int i = 0; i < points.size(); ++i) {
                currPos  = points.at(i);

                if      (datum == IMAGE) {
                    coordSystem.imageCoordToScreen (points.at(i).x, points.at(i).y, currPos.x, currPos.y);
                } else if (datum == CLICKED_POINT) {
                    currPos += objectBuffer->getDataProvider()->posScreen;
                } else if (datum == CURSOR) {
                    currPos += objectBuffer->getDataProvider()->posScreen + objectBuffer->getDataProvider()->deltaScreen;
                }

                if (!i) {
                    cr->move_to(currPos.x + 0.5, currPos.y + 0.5);
                } else {
                    cr->line_to(currPos.x + 0.5, currPos.y + 0.5);
                }
            }

            if (innerLineWidth > 0.f) {
                cr->fill_preserve();
                cr->stroke();
            } else {
                cr->fill();
            }
        } else if (innerLineWidth > 0.f) {
            rtengine::Coord currPos;

            for (unsigned int i = 0; i < points.size(); ++i) {
                currPos  = points.at(i);

                if (datum == IMAGE) {
                    coordSystem.imageCoordToScreen (points.at(i).x, points.at(i).y, currPos.x, currPos.y);
                } else if (datum == CLICKED_POINT) {
                    currPos += objectBuffer->getDataProvider()->posScreen;
                } else if (datum == CURSOR) {
                    currPos += objectBuffer->getDataProvider()->posScreen + objectBuffer->getDataProvider()->deltaScreen;
                }

                if (!i) {
                    cr->move_to(currPos.x + 0.5, currPos.y + 0.5);
                } else {
                    cr->line_to(currPos.x + 0.5, currPos.y + 0.5);
                }
            }
            cr->stroke();
        }

        if (flags & F_DASHED) {
            cr->unset_dash();
        }
    }
}

void Polyline::drawToMOChannel (Cairo::RefPtr<Cairo::Context> &cr, unsigned short id, ObjectMOBuffer *objectBuffer, EditCoordSystem &coordSystem)
{
    if ((flags & F_HOVERABLE) && points.size() > 1) {
        rtengine::Coord currPos;

        // setting the color to the objet's ID
        if (objectBuffer->getObjectMode() == OM_255) {
            cr->set_source_rgba (0., 0., 0., ((id + 1) & 0xFF) / 255.);
        } else {
            cr->set_source_rgba (0., 0., 0., (id + 1) / 65535.);
        }

        cr->set_line_width( getMouseOverLineWidth() );
        cr->set_line_cap(Cairo::LINE_CAP_ROUND);
        cr->set_line_join(Cairo::LINE_JOIN_ROUND);

        for (unsigned int i = 0; i < points.size(); ++i) {
            currPos  = points.at(i);

            if      (datum == IMAGE) {
                coordSystem.imageCoordToCropCanvas (points.at(i).x, points.at(i).y, currPos.x, currPos.y);
            } else if (datum == CLICKED_POINT) {
                currPos += objectBuffer->getDataProvider()->posScreen;
            } else if (datum == CURSOR) {
                currPos += objectBuffer->getDataProvider()->posScreen + objectBuffer->getDataProvider()->deltaScreen;
            }

            if (!i) {
                cr->move_to(currPos.x + 0.5, currPos.y + 0.5);
            } else {
                cr->line_to(currPos.x + 0.5, currPos.y + 0.5);
            }
        }

        if (filled) {
            if (innerLineWidth > 0.f) {
                cr->fill_preserve();
                cr->stroke();
            } else {
                cr->fill();
            }
        } else {
            cr->stroke();
        }
    }
}

void Rectangle::setXYWH(int left, int top, int width, int height)
{
    topLeft.set(left, top);
    bottomRight.set(left + width, top + height);
}

void Rectangle::setXYXY(int left, int top, int right, int bottom)
{
    topLeft.set(left, top);
    bottomRight.set(right, bottom);
}

void Rectangle::setXYWH(rtengine::Coord topLeft, rtengine::Coord widthHeight)
{
    this->topLeft = topLeft;
    this->bottomRight = topLeft + widthHeight;
}

void Rectangle::setXYXY(rtengine::Coord topLeft, rtengine::Coord bottomRight)
{
    this->topLeft = topLeft;
    this->bottomRight = bottomRight;
}

void Rectangle::drawOuterGeometry(Cairo::RefPtr<Cairo::Context> &cr, ObjectMOBuffer *objectBuffer, EditCoordSystem &coordSystem)
{
    double lineWidth = getOuterLineWidth();
    if ((flags & F_VISIBLE) && state != INSENSITIVE && lineWidth > 0. && innerLineWidth > 0.) {
        RGBColor color;

        if (flags & F_AUTO_COLOR) {
            color = getOuterLineColor();
        } else {
            color = outerLineColor;
        }

        cr->set_source_rgba (color.getR(), color.getG(), color.getB(), OUTERGEOM_OPACITY * rtengine::min(innerLineWidth / 2.f, 1.f));
        cr->set_line_width (lineWidth);
        cr->set_line_join(Cairo::LINE_JOIN_BEVEL);

        rtengine::Coord tl, br;

        if      (datum == IMAGE) {
            coordSystem.imageCoordToScreen (topLeft.x, topLeft.y, tl.x, tl.y);
        } else if (datum == CLICKED_POINT) {
            tl = topLeft + objectBuffer->getDataProvider()->posScreen;
        } else if (datum == CURSOR) {
            tl = topLeft + objectBuffer->getDataProvider()->posScreen + objectBuffer->getDataProvider()->deltaScreen;
        }

        if      (datum == IMAGE) {
            coordSystem.imageCoordToScreen (bottomRight.x, bottomRight.y, br.x, br.y);
        } else if (datum == CLICKED_POINT) {
            br = bottomRight + objectBuffer->getDataProvider()->posScreen;
        } else if (datum == CURSOR) {
            br = bottomRight + objectBuffer->getDataProvider()->posScreen + objectBuffer->getDataProvider()->deltaScreen;
        }

        cr->rectangle(tl.x + 0.5, tl.y + 0.5, br.x - tl.x, br.y - tl.y);

        if (filled) {
            cr->fill_preserve();
            cr->stroke();
        } else {
            cr->stroke();
        }
    }
}

void Rectangle::drawInnerGeometry(Cairo::RefPtr<Cairo::Context> &cr, ObjectMOBuffer *objectBuffer, EditCoordSystem &coordSystem)
{
    if (flags & F_VISIBLE) {
        if (state != INSENSITIVE) {
            RGBColor color;

            if (flags & F_AUTO_COLOR) {
                color = getInnerLineColor();
            } else {
                color = innerLineColor;
            }

            cr->set_source_rgba (color.getR(), color.getG(), color.getB(), INNERGEOM_OPACITY);
        }

        cr->set_line_width(innerLineWidth);
        cr->set_line_join(Cairo::LINE_JOIN_BEVEL);

        rtengine::Coord tl, br;

        if      (datum == IMAGE) {
            coordSystem.imageCoordToScreen (topLeft.x, topLeft.y, tl.x, tl.y);
        } else if (datum == CLICKED_POINT) {
            tl = topLeft + objectBuffer->getDataProvider()->posScreen;
        } else if (datum == CURSOR) {
            tl = topLeft + objectBuffer->getDataProvider()->posScreen + objectBuffer->getDataProvider()->deltaScreen;
        }

        if      (datum == IMAGE) {
            coordSystem.imageCoordToScreen (bottomRight.x, bottomRight.y, br.x, br.y);
        } else if (datum == CLICKED_POINT) {
            br = bottomRight + objectBuffer->getDataProvider()->posScreen;
        } else if (datum == CURSOR) {
            br = bottomRight + objectBuffer->getDataProvider()->posScreen + objectBuffer->getDataProvider()->deltaScreen;
        }

        if (flags & F_DASHED) {
            cr->set_dash(dash, 0.);
        }

        if (filled) {
            cr->rectangle(tl.x + 0.5, tl.y + 0.5, br.x - tl.x, br.y - tl.y);

            if (innerLineWidth > 0.f) {
                cr->fill_preserve();
                cr->stroke();
            } else {
                cr->fill();
            }
        } else if (innerLineWidth > 0.f) {
            cr->rectangle(tl.x + 0.5, tl.y + 0.5, br.x - tl.x, br.y - tl.y);
            cr->stroke();
        }

        if (flags & F_DASHED) {
            cr->unset_dash();
        }
    }
}

void Rectangle::drawToMOChannel(Cairo::RefPtr<Cairo::Context> &cr, unsigned short id, ObjectMOBuffer *objectBuffer, EditCoordSystem &coordSystem)
{
    if (flags & F_HOVERABLE) {
        cr->set_line_width( getMouseOverLineWidth() );
        cr->set_line_join(Cairo::LINE_JOIN_ROUND);

        rtengine::Coord tl, br;

        if      (datum == IMAGE) {
            coordSystem.imageCoordToCropCanvas (topLeft.x, topLeft.y, tl.x, tl.y);
        } else if (datum == CLICKED_POINT) {
            tl = topLeft + objectBuffer->getDataProvider()->posScreen;
        } else if (datum == CURSOR) {
            tl = topLeft + objectBuffer->getDataProvider()->posScreen + objectBuffer->getDataProvider()->deltaScreen;
        }

        if      (datum == IMAGE) {
            coordSystem.imageCoordToCropCanvas (bottomRight.x, bottomRight.y, br.x, br.y);
        } else if (datum == CLICKED_POINT) {
            br = bottomRight + objectBuffer->getDataProvider()->posScreen;
        } else if (datum == CURSOR) {
            br = bottomRight + objectBuffer->getDataProvider()->posScreen + objectBuffer->getDataProvider()->deltaScreen;
        }

        // setting the color to the objet's ID
        if (objectBuffer->getObjectMode() == OM_255) {
            cr->set_source_rgba (0., 0., 0., ((id + 1) & 0xFF) / 255.);
        } else {
            cr->set_source_rgba (0., 0., 0., (id + 1) / 65535.);
        }
        cr->rectangle(tl.x + 0.5, tl.y + 0.5, br.x - tl.x, br.y - tl.y);

        if (filled) {
            if (innerLineWidth > 0.f) {
                cr->fill_preserve();
                cr->stroke();
            } else {
                cr->fill();
            }
        } else {
            cr->stroke();
        }
    }
}

void OPIcon::drivenPointToRectangle(const rtengine::Coord &pos,
                                    rtengine::Coord &topLeft, rtengine::Coord &bottomRight, int W, int H)
{
    switch (drivenPoint) {
    case (DP_CENTERCENTER):
        topLeft.x = pos.x - W / 2;
        topLeft.y = pos.y - H / 2;
        break;

    case (DP_TOPLEFT):
        topLeft.x = pos.x;
        topLeft.y = pos.y;
        break;

    case (DP_TOPCENTER):
        topLeft.x = pos.x - W / 2;
        topLeft.y = pos.y;
        break;

    case (DP_TOPRIGHT):
        topLeft.x = pos.x - W;
        topLeft.y = pos.y;
        break;

    case (DP_CENTERRIGHT):
        topLeft.x = pos.x - W;
        topLeft.y = pos.y - H / 2;
        break;

    case (DP_BOTTOMRIGHT):
        topLeft.x = pos.x - W;
        topLeft.y = pos.y - H;
        break;

    case (DP_BOTTOMCENTER):
        topLeft.x = pos.x - W / 2;
        topLeft.y = pos.y - H;
        break;

    case (DP_BOTTOMLEFT):
        topLeft.x = pos.x;
        topLeft.y = pos.y - H;
        break;

    case (DP_CENTERLEFT):
        topLeft.x = pos.x;
        topLeft.y = pos.y - H / 2;
        break;
    }

    bottomRight.x = topLeft.x + W - 1;
    bottomRight.y = topLeft.y + H - 1;
}

OPIcon::OPIcon(const Cairo::RefPtr<RTSurface> &normal,
               const Cairo::RefPtr<RTSurface> &active,
               const Cairo::RefPtr<RTSurface> &prelight,
               const Cairo::RefPtr<RTSurface> &dragged,
               const Cairo::RefPtr<RTSurface> &insensitive,
               DrivenPoint drivenPoint) :
    drivenPoint(drivenPoint)
{
    if (normal) {
        normalImg = normal;
    }

    if (prelight) {
        prelightImg = prelight;
    }

    if (active) {
        activeImg = active;
    }

    if (dragged) {
        draggedImg = dragged;
    }

    if (insensitive) {
        insensitiveImg = insensitive;
    }
}

OPIcon::OPIcon(Glib::ustring normalImage, Glib::ustring activeImage, Glib::ustring prelightImage,
               Glib::ustring  draggedImage, Glib::ustring insensitiveImage, DrivenPoint drivenPoint) : drivenPoint(drivenPoint)
{
    if (!normalImage.empty()) {
        normalImg = Cairo::RefPtr<RTSurface>(new RTSurface(normalImage));
    }

    if (!prelightImage.empty()) {
        prelightImg = Cairo::RefPtr<RTSurface>(new RTSurface(prelightImage));
    }

    if (!activeImage.empty()) {
        activeImg = Cairo::RefPtr<RTSurface>(new RTSurface(activeImage));
    }

    if (!draggedImage.empty()) {
        draggedImg = Cairo::RefPtr<RTSurface>(new RTSurface(draggedImage));
    }

    if (!insensitiveImage.empty()) {
        insensitiveImg = Cairo::RefPtr<RTSurface>(new RTSurface(insensitiveImage));
    }
}

const Cairo::RefPtr<RTSurface> OPIcon::getNormalImg()
{
    return normalImg;
}
const Cairo::RefPtr<RTSurface> OPIcon::getPrelightImg()
{
    return prelightImg;
}
const Cairo::RefPtr<RTSurface> OPIcon::getActiveImg()
{
    return activeImg;
}
const Cairo::RefPtr<RTSurface> OPIcon::getDraggedImg()
{
    return draggedImg;
}
const Cairo::RefPtr<RTSurface> OPIcon::getInsensitiveImg()
{
    return insensitiveImg;
}

void OPIcon::drawImage(Cairo::RefPtr<RTSurface> &img,
                       Cairo::RefPtr<Cairo::Context> &cr, ObjectMOBuffer *objectBuffer,
                       EditCoordSystem &coordSystem)
{
    int imgW = img->getWidth();
    int imgH = img->getHeight();

    rtengine::Coord pos;

    if (datum == IMAGE) {
        coordSystem.imageCoordToScreen(position.x, position.y, pos.x, pos.y);
    } else if (datum == CLICKED_POINT) {
        pos = position + objectBuffer->getDataProvider()->posScreen;
    } else if (datum == CURSOR)
        pos = position + objectBuffer->getDataProvider()->posScreen
              + objectBuffer->getDataProvider()->deltaScreen;

    rtengine::Coord tl, br; // Coordinate of the rectangle in the CropBuffer coordinate system
    drivenPointToRectangle(pos, tl, br, imgW, imgH);

    cr->set_source(img->get(), tl.x, tl.y);
    cr->set_line_width(0.);
    cr->rectangle(tl.x, tl.y, imgW, imgH);
    cr->fill();
}

void OPIcon::drawMOImage(Cairo::RefPtr<RTSurface> &img, Cairo::RefPtr<Cairo::Context> &cr,
                         unsigned short id, ObjectMOBuffer *objectBuffer, EditCoordSystem &coordSystem)
{
    // test of F_HOVERABLE has already been done

    int imgW = img->getWidth();
    int imgH = img->getHeight();

    rtengine::Coord pos;

    if (datum == IMAGE)
        coordSystem.imageCoordToCropCanvas (position.x, position.y, pos.x, pos.y);
    else if (datum == CLICKED_POINT) {
        pos = position + objectBuffer->getDataProvider()->posScreen;
    } else if (datum == CURSOR)
        pos = position + objectBuffer->getDataProvider()->posScreen
              + objectBuffer->getDataProvider()->deltaScreen;

    rtengine::Coord tl, br; // Coordinate of the rectangle in the CropBuffer coordinate system
    drivenPointToRectangle(pos, tl, br, imgW, imgH);

    // drawing the lower byte's value
    if (objectBuffer->getObjectMode() == OM_255) {
        cr->set_source_rgba (0., 0., 0., ((id + 1) & 0xFF) / 255.);
    } else {
        cr->set_source_rgba (0., 0., 0., (id + 1) / 65535.);
    }
    cr->set_line_width(0.);
    cr->rectangle(tl.x, tl.y, imgW, imgH);
    cr->fill();
}

void OPIcon::drawOuterGeometry(Cairo::RefPtr<Cairo::Context> &cr,
                               ObjectMOBuffer *objectBuffer, EditCoordSystem &coordSystem) {}

void OPIcon::drawInnerGeometry(Cairo::RefPtr<Cairo::Context> &cr,
                               ObjectMOBuffer *objectBuffer, EditCoordSystem &coordSystem)
{
    if (flags & F_VISIBLE) {
        // Here we will handle fall-back solutions

        State tmpState = state;  // can be updated through the successive test

        if (tmpState == INSENSITIVE) {
            if (!insensitiveImg) {
                tmpState = NORMAL;
            } else {
                OPIcon::drawImage(insensitiveImg, cr, objectBuffer, coordSystem);
                return;
            }
        }

        if (tmpState == DRAGGED) {
            if (!draggedImg) {
                tmpState = ACTIVE;
            } else {
                OPIcon::drawImage(draggedImg, cr, objectBuffer, coordSystem);
                return;
            }
        }

        if (tmpState == ACTIVE) {
            if (!activeImg) {
                tmpState = PRELIGHT;
            } else {
                OPIcon::drawImage(activeImg, cr, objectBuffer, coordSystem);
                return;
            }
        }

        if (tmpState == PRELIGHT) {
            if (!prelightImg) {
                tmpState = NORMAL;
            } else {
                OPIcon::drawImage(prelightImg, cr, objectBuffer, coordSystem);
                return;
            }
        }

        if (tmpState == NORMAL && normalImg) {
            OPIcon::drawImage(normalImg, cr, objectBuffer, coordSystem);
        }
    }
}

void OPIcon::drawToMOChannel(Cairo::RefPtr<Cairo::Context> &cr, unsigned short id,
                             ObjectMOBuffer *objectBuffer, EditCoordSystem &coordSystem)
{
    if (flags & F_HOVERABLE) {
        // Here we will handle fallback solutions
        State tmpState = state;

        if (tmpState == INSENSITIVE) {
            if (!insensitiveImg) {
                tmpState = NORMAL;
            } else {
                OPIcon::drawMOImage(insensitiveImg, cr, id, objectBuffer, coordSystem);
                return;
            }
        }

        if (tmpState == DRAGGED) {
            if (!draggedImg) {
                tmpState = ACTIVE;
            } else {
                OPIcon::drawMOImage(draggedImg, cr, id, objectBuffer, coordSystem);
                return;
            }
        }

        if (tmpState == ACTIVE) {
            if (!activeImg) {
                tmpState = PRELIGHT;
            } else {
                OPIcon::drawMOImage(activeImg, cr, id, objectBuffer, coordSystem);
                return;
            }
        }

        if (tmpState == PRELIGHT) {
            if (!prelightImg) {
                tmpState = NORMAL;
            } else {
                OPIcon::drawMOImage(prelightImg, cr, id, objectBuffer, coordSystem);
                return;
            }
        }

        if (tmpState == NORMAL && normalImg) {
            OPIcon::drawMOImage(normalImg, cr, id, objectBuffer, coordSystem);
        }
    }
}

#endif<|MERGE_RESOLUTION|>--- conflicted
+++ resolved
@@ -134,13 +134,9 @@
             cr->set_dash(dash, 0.);
         }
 
-<<<<<<< HEAD
         if (filled) {
             cr->arc(center_.x + 0.5, center_.y + 0.5, radius_, 0., 2.*rtengine::RT_PI);
-            if (innerLineWidth > 0.) {
-=======
             if (innerLineWidth > 0.f) {
->>>>>>> 90180a7d
                 cr->fill_preserve();
                 cr->stroke();
             } else {
