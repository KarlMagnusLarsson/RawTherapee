--- conflicted
+++ resolved
@@ -21,16 +21,12 @@
 
 #include "editbuffer.h"
 #include "editcallbacks.h"
-<<<<<<< HEAD
+#include "rtsurface.h"
 
 const std::vector<double> Geometry::dash = {3., 1.5};
 
 #define INNERGEOM_OPACITY 1.
 #define OUTERGEOM_OPACITY 0.7
-=======
-#include "rtsurface.h"
-#include "../rtengine/rt_math.h"
->>>>>>> ba36a922
 
 RGBColor Geometry::getInnerLineColor ()
 {
