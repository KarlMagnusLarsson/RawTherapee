--- conflicted
+++ resolved
@@ -81,14 +81,9 @@
             color = outerLineColor;
         }
 
-<<<<<<< HEAD
         cr->set_source_rgba (color.getR(), color.getG(), color.getB(), OUTERGEOM_OPACITY * rtengine::min(innerLineWidth / 2.f, 1.f));
         cr->set_line_width (lineWidth);
         cr->set_line_cap(Cairo::LINE_CAP_ROUND);
-=======
-        cr->set_source_rgba (color.getR(), color.getG(), color.getB(), opacity / 100.);
-        cr->set_line_width( getOuterLineWidth() );
->>>>>>> 0367d314
 
         rtengine::Coord center_ = center;
         double radius_ = radiusInImageSpace ? coordSystem.scaleValueToCanvas(double(radius)) : double(radius);
@@ -118,11 +113,7 @@
                 color = innerLineColor;
             }
 
-<<<<<<< HEAD
             cr->set_source_rgba (color.getR(), color.getG(), color.getB(), INNERGEOM_OPACITY);
-=======
-            cr->set_source_rgba(color.getR(), color.getG(), color.getB(), opacity / 100.);
->>>>>>> 0367d314
         }
 
         cr->set_line_width(innerLineWidth);
@@ -211,14 +202,9 @@
             color = outerLineColor;
         }
 
-<<<<<<< HEAD
         cr->set_source_rgba (color.getR(), color.getG(), color.getB(), OUTERGEOM_OPACITY * rtengine::min(innerLineWidth / 2.f, 1.f));
         cr->set_line_width (lineWidth);
         cr->set_line_cap(Cairo::LINE_CAP_ROUND);
-=======
-        cr->set_source_rgba (color.getR(), color.getG(), color.getB(), opacity / 100.0);
-        cr->set_line_width( getOuterLineWidth() );
->>>>>>> 0367d314
 
         rtengine::Coord begin_ = begin;
         rtengine::Coord end_ = end;
@@ -252,11 +238,7 @@
                 color = innerLineColor;
             }
 
-<<<<<<< HEAD
             cr->set_source_rgba (color.getR(), color.getG(), color.getB(), INNERGEOM_OPACITY);
-=======
-            cr->set_source_rgba (color.getR(), color.getG(), color.getB(), opacity / 100.);
->>>>>>> 0367d314
         }
 
         cr->set_line_width(innerLineWidth);
@@ -333,15 +315,10 @@
             color = outerLineColor;
         }
 
-<<<<<<< HEAD
         cr->set_source_rgba (color.getR(), color.getG(), color.getB(), OUTERGEOM_OPACITY * rtengine::min(innerLineWidth / 2.f, 1.f));
         cr->set_line_width (lineWidth);
         cr->set_line_cap(Cairo::LINE_CAP_ROUND);
         cr->set_line_join(Cairo::LINE_JOIN_ROUND);
-=======
-        cr->set_source_rgba (color.getR(), color.getG(), color.getB(), opacity / 100.);
-        cr->set_line_width( getOuterLineWidth() );
->>>>>>> 0367d314
 
         rtengine::Coord currPos;
 
@@ -384,11 +361,7 @@
                 color = innerLineColor;
             }
 
-<<<<<<< HEAD
             cr->set_source_rgba (color.getR(), color.getG(), color.getB(), INNERGEOM_OPACITY);
-=======
-            cr->set_source_rgba (color.getR(), color.getG(), color.getB(), opacity / 100.);
->>>>>>> 0367d314
         }
 
         cr->set_line_width(innerLineWidth);
@@ -538,14 +511,9 @@
             color = outerLineColor;
         }
 
-<<<<<<< HEAD
         cr->set_source_rgba (color.getR(), color.getG(), color.getB(), OUTERGEOM_OPACITY * rtengine::min(innerLineWidth / 2.f, 1.f));
         cr->set_line_width (lineWidth);
         cr->set_line_join(Cairo::LINE_JOIN_BEVEL);
-=======
-        cr->set_source_rgba (color.getR(), color.getG(), color.getB(), opacity / 100.);
-        cr->set_line_width( getOuterLineWidth() );
->>>>>>> 0367d314
 
         rtengine::Coord tl, br;
 
@@ -588,11 +556,7 @@
                 color = innerLineColor;
             }
 
-<<<<<<< HEAD
             cr->set_source_rgba (color.getR(), color.getG(), color.getB(), INNERGEOM_OPACITY);
-=======
-            cr->set_source_rgba (color.getR(), color.getG(), color.getB(), opacity / 100.);
->>>>>>> 0367d314
         }
 
         cr->set_line_width(innerLineWidth);
