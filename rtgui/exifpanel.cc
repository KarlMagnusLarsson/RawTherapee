--- conflicted
+++ resolved
@@ -41,11 +41,8 @@
         {"Exif.Image.ImageDescription", "Image Description"}
     }
 {
-<<<<<<< HEAD
-=======
     set_orientation(Gtk::ORIENTATION_VERTICAL);
     recursiveOp = true;
->>>>>>> 2685e177
 
     exifTree = Gtk::manage (new Gtk::TreeView());
     scrolledWindow = Gtk::manage (new Gtk::ScrolledWindow());
