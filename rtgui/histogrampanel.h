/*
 *  This file is part of RawTherapee.
 *
 *  Copyright (c) 2004-2010 Gabor Horvath <hgabor@rawtherapee.com>
 *
 *  RawTherapee is free software: you can redistribute it and/or modify
 *  it under the terms of the GNU General Public License as published by
 *  the Free Software Foundation, either version 3 of the License, or
 *  (at your option) any later version.
 *
 *  RawTherapee is distributed in the hope that it will be useful,
 *  but WITHOUT ANY WARRANTY; without even the implied warranty of
 *  MERCHANTABILITY or FITNESS FOR A PARTICULAR PURPOSE.  See the
 *  GNU General Public License for more details.
 *
 *  You should have received a copy of the GNU General Public License
 *  along with RawTherapee.  If not, see <http://www.gnu.org/licenses/>.
 */
#ifndef _HISTOGRAMPANEL_
#define _HISTOGRAMPANEL_


#include <gtkmm.h>
#include <glibmm.h>
#include <cairomm/cairomm.h>
#include "../rtengine/LUT.h"
#include "../rtengine/improccoordinator.h"
#include "guiutils.h"

#include "pointermotionlistener.h"

class HistogramArea;
struct HistogramAreaIdleHelper {
    HistogramArea* harea;
    bool destroyed;
    int pending;
};

class HistogramRGBArea;
struct HistogramRGBAreaIdleHelper {
    HistogramRGBArea* harea;
    bool destroyed;
    int pending;
};

class HistogramScaling
{
public:
    double factor;
    HistogramScaling() : factor(10.0) {}
    double log (double vsize, double val);
};

class HistogramRGBArea : public Gtk::DrawingArea, public BackBuffer, private HistogramScaling
{
private:
    typedef const double (*TMatrix)[3];

    IdleRegister idle_register;

protected:
    int val;
    int r;
    int g;
    int b;

    bool valid;

    bool needRed;
    bool needGreen;
    bool needBlue;
    bool needLuma;
    bool rawMode;
    bool showMode;
    bool barDisplayed;
    bool needChroma;

    Gtk::Grid* parent;

    HistogramRGBAreaIdleHelper* harih;

public:
    HistogramRGBArea();
    ~HistogramRGBArea();

    void updateBackBuffer (int r, int g, int b, const Glib::ustring &profile = "", const Glib::ustring &profileW = "");
    bool getShow ();
    void setParent (Gtk::Grid* p)
    {
        parent = p;
    };

    void update (int val, int rh, int gh, int bh);
    void updateOptions (bool r, bool g, bool b, bool l, bool raw, bool show, bool c);

    void on_realize();
    bool on_draw(const ::Cairo::RefPtr< Cairo::Context> &cr);
    bool on_button_press_event (GdkEventButton* event);
    void factorChanged (double newFactor);

private:
    Gtk::SizeRequestMode get_request_mode_vfunc () const;
    void get_preferred_height_vfunc (int& minimum_height, int& natural_height) const;
    void get_preferred_width_vfunc (int &minimum_width, int &natural_width) const;
    void get_preferred_height_for_width_vfunc (int width, int &minimum_height, int &natural_height) const;
    void get_preferred_width_for_height_vfunc (int h, int &minimum_width, int &natural_width) const;
    // Some ...
};

class DrawModeListener
{
public:
    virtual ~DrawModeListener() {}
    virtual void toggle_button_mode () {}
};

class HistogramArea : public Gtk::DrawingArea, public BackBuffer, private HistogramScaling
{
public:
    typedef sigc::signal<void, double> type_signal_factor_changed;

private:
    IdleRegister idle_register;
    type_signal_factor_changed sigFactorChanged;

protected:
    LUTu lhist, rhist, ghist, bhist, chist;
    LUTu lhistRaw, rhistRaw, ghistRaw, bhistRaw;

    bool valid;
    int drawMode;
    DrawModeListener *myDrawModeListener;
    int oldwidth, oldheight;

    bool needLuma, needRed, needGreen, needBlue, rawMode, needChroma;
    bool isPressed;
    double movingPosition;

    HistogramAreaIdleHelper* haih;

public:
    explicit HistogramArea(DrawModeListener *fml = nullptr);
    ~HistogramArea();

    void updateBackBuffer ();
    void update (LUTu &histRed, LUTu &histGreen, LUTu &histBlue, LUTu &histLuma, LUTu &histRedRaw, LUTu &histGreenRaw, LUTu &histBlueRaw, LUTu &histChroma);
    void updateOptions (bool r, bool g, bool b, bool l, bool raw, bool c, int mode);
    void on_realize();
    bool on_draw(const ::Cairo::RefPtr< Cairo::Context> &cr);
    bool on_button_press_event (GdkEventButton* event);
    bool on_button_release_event (GdkEventButton* event);
    bool on_motion_notify_event (GdkEventMotion* event);
    type_signal_factor_changed signal_factor_changed();

private:
    void drawCurve(Cairo::RefPtr<Cairo::Context> &cr, LUTu & data, double scale, int hsize, int vsize);
    void drawMarks(Cairo::RefPtr<Cairo::Context> &cr, LUTu & data, double scale, int hsize, int & ui, int & oi);
    Gtk::SizeRequestMode get_request_mode_vfunc () const;
    void get_preferred_height_vfunc (int& minimum_height, int& natural_height) const;
    void get_preferred_width_vfunc (int &minimum_width, int &natural_width) const;
    void get_preferred_height_for_width_vfunc (int width, int &minimum_height, int &natural_height) const;
    void get_preferred_width_for_height_vfunc (int height, int &minimum_width, int &natural_width) const;
};

class HistogramPanel : public Gtk::Grid, public PointerMotionListener, public DrawModeListener
{

protected:

    Gtk::Grid* gfxGrid;
    Gtk::Grid* buttonGrid;
    HistogramArea* histogramArea;
    HistogramRGBArea* histogramRGBArea;
    Gtk::ToggleButton* showRed;
    Gtk::ToggleButton* showGreen;
    Gtk::ToggleButton* showBlue;
    Gtk::ToggleButton* showValue;
    Gtk::ToggleButton* showRAW;
    Gtk::ToggleButton* showBAR;
    Gtk::ToggleButton* showChro;
    Gtk::Button* showMode;

    Gtk::Image *redImage;
    Gtk::Image *greenImage;
    Gtk::Image *blueImage;
    Gtk::Image *valueImage;
    Gtk::Image *rawImage;
    Gtk::Image *barImage;
    Gtk::Image *chroImage;

    Gtk::Image *redImage_g;
    Gtk::Image *greenImage_g;
    Gtk::Image *blueImage_g;
    Gtk::Image *valueImage_g;
    Gtk::Image *rawImage_g;
    Gtk::Image *barImage_g;
    Gtk::Image *chroImage_g;

    Gtk::Image *mode0Image;
    Gtk::Image *mode1Image;
    Gtk::Image *mode2Image;

    sigc::connection rconn;
    void setHistInvalid ();

public:

    HistogramPanel ();
    ~HistogramPanel ();

    void histogramChanged (LUTu &histRed, LUTu &histGreen, LUTu &histBlue, LUTu &histLuma, LUTu &histRedRaw, LUTu &histGreenRaw, LUTu &histBlueRaw, LUTu &histChroma)
    {
        histogramArea->update (histRed, histGreen, histBlue, histLuma, histRedRaw, histGreenRaw, histBlueRaw, histChroma);
    }
    // pointermotionlistener interface
<<<<<<< HEAD
    void pointerMoved (bool validPos, Glib::ustring profile, Glib::ustring profileW, int x, int y, int r, int g, int b);
=======
    void pointerMoved (bool validPos, const Glib::ustring &profile, const Glib::ustring &profileW, int x, int y, int r, int g, int b, bool isRaw = false);
    // added pointermotionlistener interface
    void toggleFreeze();
>>>>>>> 79707ed1
    // TODO should be protected
    void setHistRGBInvalid ();

    void reorder (Gtk::PositionType position);
    void red_toggled ();
    void green_toggled ();
    void blue_toggled ();
    void value_toggled ();
    void raw_toggled ();
    void chro_toggled ();
    void bar_toggled ();
    void mode_released ();
    void rgbv_toggled ();
    void resized (Gtk::Allocation& req);

    // drawModeListener interface
    void toggle_button_mode ();
};

#endif<|MERGE_RESOLUTION|>--- conflicted
+++ resolved
@@ -213,13 +213,8 @@
         histogramArea->update (histRed, histGreen, histBlue, histLuma, histRedRaw, histGreenRaw, histBlueRaw, histChroma);
     }
     // pointermotionlistener interface
-<<<<<<< HEAD
-    void pointerMoved (bool validPos, Glib::ustring profile, Glib::ustring profileW, int x, int y, int r, int g, int b);
-=======
     void pointerMoved (bool validPos, const Glib::ustring &profile, const Glib::ustring &profileW, int x, int y, int r, int g, int b, bool isRaw = false);
-    // added pointermotionlistener interface
-    void toggleFreeze();
->>>>>>> 79707ed1
+
     // TODO should be protected
     void setHistRGBInvalid ();
 
