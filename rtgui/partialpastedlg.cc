--- conflicted
+++ resolved
@@ -24,7 +24,6 @@
 PartialPasteDlg::PartialPasteDlg (const Glib::ustring &title, Gtk::Window* parent)
     : Gtk::Dialog (title, *parent, true)
 {
-<<<<<<< HEAD
     set_default_size (700, 600);
 
     everything  = Gtk::manage (new Gtk::CheckButton (M ("PARTIALPASTE_EVERYTHING")));
@@ -44,33 +43,10 @@
     meta        ->set_name ("PartialPasteHeader");
     raw         = Gtk::manage (new Gtk::CheckButton (M ("PARTIALPASTE_RAWGROUP")));
     raw         ->set_name ("PartialPasteHeader");
-    wav         = Gtk::manage (new Gtk::CheckButton (M ("PARTIALPASTE_WAVELETGROUP")));
-    wav         ->set_name ("PartialPasteHeader");
+    advanced         = Gtk::manage (new Gtk::CheckButton (M("PARTIALPASTE_ADVANCEDGROUP")));
+    advanced         ->set_name("PartialPasteHeader");
     loc         = Gtk::manage (new Gtk::CheckButton (M ("PARTIALPASTE_LOCGROUP")));
     loc         ->set_name ("PartialPasteHeader");
-=======
-    set_default_size(700, 600);
-
-    everything  = Gtk::manage (new Gtk::CheckButton (M("PARTIALPASTE_EVERYTHING")));
-    everything  ->set_name("PartialPasteHeader");
-
-    basic       = Gtk::manage (new Gtk::CheckButton (M("PARTIALPASTE_BASICGROUP")));
-    basic       ->set_name("PartialPasteHeader");
-    detail      = Gtk::manage (new Gtk::CheckButton (M("PARTIALPASTE_DETAILGROUP")));
-    detail      ->set_name("PartialPasteHeader");
-    color       = Gtk::manage (new Gtk::CheckButton (M("PARTIALPASTE_COLORGROUP")));
-    color       ->set_name("PartialPasteHeader");
-    lens        = Gtk::manage (new Gtk::CheckButton (M("PARTIALPASTE_LENSGROUP")));
-    lens        ->set_name("PartialPasteHeader");
-    composition = Gtk::manage (new Gtk::CheckButton (M("PARTIALPASTE_COMPOSITIONGROUP")));
-    composition ->set_name("PartialPasteHeader");
-    meta        = Gtk::manage (new Gtk::CheckButton (M("PARTIALPASTE_METAGROUP")));
-    meta        ->set_name("PartialPasteHeader");
-    raw         = Gtk::manage (new Gtk::CheckButton (M("PARTIALPASTE_RAWGROUP")));
-    raw         ->set_name("PartialPasteHeader");
-    advanced         = Gtk::manage (new Gtk::CheckButton (M("PARTIALPASTE_ADVANCEDGROUP")));
-    advanced         ->set_name("PartialPasteHeader");
->>>>>>> 5342e752
 
     // options in basic:
     wb          = Gtk::manage (new Gtk::CheckButton (M("PARTIALPASTE_WHITEBALANCE")));
@@ -178,11 +154,7 @@
     vboxes[0]->pack_start (*pcvignette, Gtk::PACK_SHRINK, 2);
     vboxes[0]->pack_start (*gradient, Gtk::PACK_SHRINK, 2);
     vboxes[0]->pack_start (*labcurve, Gtk::PACK_SHRINK, 2);
-<<<<<<< HEAD
 //  vboxes[0]->pack_start (*locallab, Gtk::PACK_SHRINK, 2);
-    vboxes[0]->pack_start (*colorappearance, Gtk::PACK_SHRINK, 2);
-=======
->>>>>>> 5342e752
 
     //DETAIL
     vboxes[1]->pack_start (*detail, Gtk::PACK_SHRINK, 2);
@@ -334,12 +306,8 @@
     compositionConn = composition->signal_toggled().connect (sigc::mem_fun(*this, &PartialPasteDlg::compositionToggled));
     metaConn        = meta->signal_toggled().connect (sigc::mem_fun(*this, &PartialPasteDlg::metaToggled));
     rawConn         = raw->signal_toggled().connect (sigc::mem_fun(*this, &PartialPasteDlg::rawToggled));
-<<<<<<< HEAD
-    wavConn         = wav->signal_toggled().connect (sigc::mem_fun(*this, &PartialPasteDlg::wavToggled));
+    advancedConn         = advanced->signal_toggled().connect (sigc::mem_fun(*this, &PartialPasteDlg::advancedToggled));
 //    locConn         = loc->signal_toggled().connect (sigc::mem_fun (*this, &PartialPasteDlg::locToggled));
-=======
-    advancedConn         = advanced->signal_toggled().connect (sigc::mem_fun(*this, &PartialPasteDlg::advancedToggled));
->>>>>>> 5342e752
 
     wbConn          = wb->signal_toggled().connect (sigc::bind (sigc::mem_fun(*basic, &Gtk::CheckButton::set_inconsistent), true));
     exposureConn    = exposure->signal_toggled().connect (sigc::bind (sigc::mem_fun(*basic, &Gtk::CheckButton::set_inconsistent), true));
@@ -433,17 +401,12 @@
     ConnectionBlocker compositionBlocker(compositionConn);
     ConnectionBlocker metaBlocker(metaConn);
     ConnectionBlocker rawBlocker(rawConn);
-<<<<<<< HEAD
-    ConnectionBlocker wavBlocker(wavConn);
+    ConnectionBlocker advancedBlocker(advancedConn);
 	
-=======
-    ConnectionBlocker advancedBlocker(advancedConn);
->>>>>>> 5342e752
 
     everything->set_inconsistent (false);
 
     //toggle group headings
-<<<<<<< HEAD
     basic->set_active (everything->get_active());
     detail->set_active (everything->get_active());
     color->set_active (everything->get_active());
@@ -451,18 +414,8 @@
     composition->set_active (everything->get_active());
     meta->set_active (everything->get_active());
     raw->set_active (everything->get_active());
-    wav->set_active (everything->get_active());
+    advanced->set_active(everything->get_active());
     loc->set_active (everything->get_active());
-=======
-    basic->set_active(everything->get_active());
-    detail->set_active(everything->get_active());
-    color->set_active(everything->get_active());
-    lens->set_active(everything->get_active());
-    composition->set_active(everything->get_active());
-    meta->set_active(everything->get_active());
-    raw->set_active(everything->get_active());
-    advanced->set_active(everything->get_active());
->>>>>>> 5342e752
 
     //toggle group children
     PartialPasteDlg::basicToggled ();
@@ -472,12 +425,8 @@
     PartialPasteDlg::compositionToggled ();
     PartialPasteDlg::metaToggled ();
     PartialPasteDlg::rawToggled ();
-<<<<<<< HEAD
-    PartialPasteDlg::wavToggled ();
+    PartialPasteDlg::advancedToggled ();
 //    PartialPasteDlg::locToggled ();
-=======
-    PartialPasteDlg::advancedToggled ();
->>>>>>> 5342e752
 }
 
 void PartialPasteDlg::rawToggled ()
@@ -550,11 +499,7 @@
     ConnectionBlocker pcvignetteBlocker(pcvignetteConn);
     ConnectionBlocker gradientBlocker(gradientConn);
     ConnectionBlocker labcurveBlocker(labcurveConn);
-<<<<<<< HEAD
-    ConnectionBlocker colorappearanceBlocker(colorappearanceConn);
 	
-=======
->>>>>>> 5342e752
 
     basic->set_inconsistent (false);
 
@@ -567,8 +512,6 @@
     pcvignette->set_active (basic->get_active ());
     gradient->set_active (basic->get_active ());
     labcurve->set_active (basic->get_active ());
-<<<<<<< HEAD
-    colorappearance->set_active (basic->get_active ());
 /*
     locallab->set_active (basic->get_active ());
 
@@ -584,8 +527,6 @@
     locallabConn.block (false);
     colorappearanceConn.block (false);
 	*/
-=======
->>>>>>> 5342e752
 }
 
 void PartialPasteDlg::detailToggled ()
