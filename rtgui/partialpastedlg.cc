--- conflicted
+++ resolved
@@ -45,32 +45,20 @@
     raw         ->set_name ("PartialPasteHeader");
     wav         = Gtk::manage (new Gtk::CheckButton (M ("PARTIALPASTE_WAVELETGROUP")));
     wav         ->set_name ("PartialPasteHeader");
-    loc			= Gtk::manage (new Gtk::CheckButton (M ("PARTIALPASTE_LOCGROUP")));
+    loc         = Gtk::manage (new Gtk::CheckButton (M ("PARTIALPASTE_LOCGROUP")));
     loc         ->set_name ("PartialPasteHeader");
 
     // options in basic:
-<<<<<<< HEAD
     wb          = Gtk::manage (new Gtk::CheckButton (M ("PARTIALPASTE_WHITEBALANCE")));
     exposure    = Gtk::manage (new Gtk::CheckButton (M ("PARTIALPASTE_EXPOSURE")));
     sh          = Gtk::manage (new Gtk::CheckButton (M ("PARTIALPASTE_SHADOWSHIGHLIGHTS")));
     epd         = Gtk::manage (new Gtk::CheckButton (M ("PARTIALPASTE_EPD")));
+    fattal      = Gtk::manage (new Gtk::CheckButton (M ("PARTIALPASTE_TM_FATTAL")));
     retinex     = Gtk::manage (new Gtk::CheckButton (M ("PARTIALPASTE_RETINEX")));
     pcvignette  = Gtk::manage (new Gtk::CheckButton (M ("PARTIALPASTE_PCVIGNETTE")));
     gradient    = Gtk::manage (new Gtk::CheckButton (M ("PARTIALPASTE_GRADIENT")));
     labcurve    = Gtk::manage (new Gtk::CheckButton (M ("PARTIALPASTE_LABCURVE")));
     colorappearance = Gtk::manage (new Gtk::CheckButton (M ("PARTIALPASTE_COLORAPP")));
-=======
-    wb          = Gtk::manage (new Gtk::CheckButton (M("PARTIALPASTE_WHITEBALANCE")));
-    exposure    = Gtk::manage (new Gtk::CheckButton (M("PARTIALPASTE_EXPOSURE")));
-    sh          = Gtk::manage (new Gtk::CheckButton (M("PARTIALPASTE_SHADOWSHIGHLIGHTS")));
-    epd         = Gtk::manage (new Gtk::CheckButton (M("PARTIALPASTE_EPD")));
-    fattal      = Gtk::manage (new Gtk::CheckButton (M("PARTIALPASTE_TM_FATTAL")));
-    retinex     = Gtk::manage (new Gtk::CheckButton (M("PARTIALPASTE_RETINEX")));
-    pcvignette  = Gtk::manage (new Gtk::CheckButton (M("PARTIALPASTE_PCVIGNETTE")));
-    gradient    = Gtk::manage (new Gtk::CheckButton (M("PARTIALPASTE_GRADIENT")));
-    labcurve    = Gtk::manage (new Gtk::CheckButton (M("PARTIALPASTE_LABCURVE")));
-    colorappearance = Gtk::manage (new Gtk::CheckButton (M("PARTIALPASTE_COLORAPP")));
->>>>>>> f6bd06a0
 
     // options in detail:
     sharpen     = Gtk::manage (new Gtk::CheckButton (M ("PARTIALPASTE_SHARPENING")));
@@ -84,7 +72,7 @@
     wavelet     = Gtk::manage (new Gtk::CheckButton (M ("PARTIALPASTE_EQUALIZER"))); //TODO - rename to wavelet
     // options in loc:
     locallab  = Gtk::manage (new Gtk::CheckButton (M ("PARTIALPASTE_LOCALLAB")));
-	
+
     // options in color:
     icm         = Gtk::manage (new Gtk::CheckButton (M ("PARTIALPASTE_ICMSETTINGS")));
     //gam         = Gtk::manage (new Gtk::CheckButton (M("PARTIALPASTE_ICMGAMMA")));
@@ -165,7 +153,7 @@
     vboxes[0]->pack_start (*pcvignette, Gtk::PACK_SHRINK, 2);
     vboxes[0]->pack_start (*gradient, Gtk::PACK_SHRINK, 2);
     vboxes[0]->pack_start (*labcurve, Gtk::PACK_SHRINK, 2);
-//	vboxes[0]->pack_start (*locallab, Gtk::PACK_SHRINK, 2);
+//  vboxes[0]->pack_start (*locallab, Gtk::PACK_SHRINK, 2);
     vboxes[0]->pack_start (*colorappearance, Gtk::PACK_SHRINK, 2);
 
     //DETAIL
@@ -220,7 +208,7 @@
     vboxes[6]->pack_start (*loc, Gtk::PACK_SHRINK, 2);
     vboxes[6]->pack_start (*hseps[6], Gtk::PACK_SHRINK, 2);
     vboxes[6]->pack_start (*locallab, Gtk::PACK_SHRINK, 2);
-	
+
     //RAW
     vboxes[7]->pack_start (*raw, Gtk::PACK_SHRINK, 2);
     vboxes[7]->pack_start (*hseps[7], Gtk::PACK_SHRINK, 2);
@@ -308,7 +296,6 @@
 
     // This can be improved
     // there is currently no binding of subsettings to CheckButton 'everything' for its inconsistent status
-<<<<<<< HEAD
     everythingConn  = everything->signal_toggled().connect (sigc::mem_fun (*this, &PartialPasteDlg::everythingToggled));
     basicConn       = basic->signal_toggled().connect (sigc::mem_fun (*this, &PartialPasteDlg::basicToggled));
     detailConn      = detail->signal_toggled().connect (sigc::mem_fun (*this, &PartialPasteDlg::detailToggled));
@@ -318,12 +305,13 @@
     metaConn        = meta->signal_toggled().connect (sigc::mem_fun (*this, &PartialPasteDlg::metaToggled));
     rawConn         = raw->signal_toggled().connect (sigc::mem_fun (*this, &PartialPasteDlg::rawToggled));
     wavConn         = wav->signal_toggled().connect (sigc::mem_fun (*this, &PartialPasteDlg::wavToggled));
-    locConn         = loc->signal_toggled().connect (sigc::mem_fun (*this, &PartialPasteDlg::locToggled));
+//    locConn         = loc->signal_toggled().connect (sigc::mem_fun (*this, &PartialPasteDlg::locToggled));
 
     wbConn          = wb->signal_toggled().connect (sigc::bind (sigc::mem_fun (*basic, &Gtk::CheckButton::set_inconsistent), true));
     exposureConn    = exposure->signal_toggled().connect (sigc::bind (sigc::mem_fun (*basic, &Gtk::CheckButton::set_inconsistent), true));
     shConn          = sh->signal_toggled().connect (sigc::bind (sigc::mem_fun (*basic, &Gtk::CheckButton::set_inconsistent), true));
     epdConn         = epd->signal_toggled().connect (sigc::bind (sigc::mem_fun (*basic, &Gtk::CheckButton::set_inconsistent), true));
+    fattalConn      = fattal->signal_toggled().connect (sigc::bind (sigc::mem_fun (*basic, &Gtk::CheckButton::set_inconsistent), true));
     retinexConn     = retinex->signal_toggled().connect (sigc::bind (sigc::mem_fun (*basic, &Gtk::CheckButton::set_inconsistent), true));
     pcvignetteConn  = pcvignette->signal_toggled().connect (sigc::bind (sigc::mem_fun (*basic, &Gtk::CheckButton::set_inconsistent), true));
     gradientConn    = gradient->signal_toggled().connect (sigc::bind (sigc::mem_fun (*basic, &Gtk::CheckButton::set_inconsistent), true));
@@ -339,43 +327,8 @@
     defringeConn    = defringe->signal_toggled().connect (sigc::bind (sigc::mem_fun (*detail, &Gtk::CheckButton::set_inconsistent), true));
 
     waveletConn = wavelet->signal_toggled().connect (sigc::bind (sigc::mem_fun (*wav, &Gtk::CheckButton::set_inconsistent), true));
-	locallabConn     = locallab->signal_toggled().connect (sigc::bind (sigc::mem_fun (*basic, &Gtk::CheckButton::set_inconsistent), true));
-
+    locallabConn     = locallab->signal_toggled().connect (sigc::bind (sigc::mem_fun (*basic, &Gtk::CheckButton::set_inconsistent), true));
     icmConn         = icm->signal_toggled().connect (sigc::bind (sigc::mem_fun (*color, &Gtk::CheckButton::set_inconsistent), true));
-=======
-    everythingConn  = everything->signal_toggled().connect (sigc::mem_fun(*this, &PartialPasteDlg::everythingToggled));
-    basicConn       = basic->signal_toggled().connect (sigc::mem_fun(*this, &PartialPasteDlg::basicToggled));
-    detailConn      = detail->signal_toggled().connect (sigc::mem_fun(*this, &PartialPasteDlg::detailToggled));
-    colorConn       = color->signal_toggled().connect (sigc::mem_fun(*this, &PartialPasteDlg::colorToggled));
-    lensConn        = lens->signal_toggled().connect (sigc::mem_fun(*this, &PartialPasteDlg::lensToggled));
-    compositionConn = composition->signal_toggled().connect (sigc::mem_fun(*this, &PartialPasteDlg::compositionToggled));
-    metaConn        = meta->signal_toggled().connect (sigc::mem_fun(*this, &PartialPasteDlg::metaToggled));
-    rawConn         = raw->signal_toggled().connect (sigc::mem_fun(*this, &PartialPasteDlg::rawToggled));
-    wavConn         = wav->signal_toggled().connect (sigc::mem_fun(*this, &PartialPasteDlg::wavToggled));
-
-    wbConn          = wb->signal_toggled().connect (sigc::bind (sigc::mem_fun(*basic, &Gtk::CheckButton::set_inconsistent), true));
-    exposureConn    = exposure->signal_toggled().connect (sigc::bind (sigc::mem_fun(*basic, &Gtk::CheckButton::set_inconsistent), true));
-    shConn          = sh->signal_toggled().connect (sigc::bind (sigc::mem_fun(*basic, &Gtk::CheckButton::set_inconsistent), true));
-    epdConn         = epd->signal_toggled().connect (sigc::bind (sigc::mem_fun(*basic, &Gtk::CheckButton::set_inconsistent), true));
-    fattalConn      = fattal->signal_toggled().connect (sigc::bind (sigc::mem_fun(*basic, &Gtk::CheckButton::set_inconsistent), true));
-    retinexConn     = retinex->signal_toggled().connect (sigc::bind (sigc::mem_fun(*basic, &Gtk::CheckButton::set_inconsistent), true));
-    pcvignetteConn  = pcvignette->signal_toggled().connect (sigc::bind (sigc::mem_fun(*basic, &Gtk::CheckButton::set_inconsistent), true));
-    gradientConn    = gradient->signal_toggled().connect (sigc::bind (sigc::mem_fun(*basic, &Gtk::CheckButton::set_inconsistent), true));
-    labcurveConn    = labcurve->signal_toggled().connect (sigc::bind (sigc::mem_fun(*basic, &Gtk::CheckButton::set_inconsistent), true));
-    colorappearanceConn = colorappearance->signal_toggled().connect (sigc::bind (sigc::mem_fun(*basic, &Gtk::CheckButton::set_inconsistent), true));
-
-    sharpenConn     = sharpen->signal_toggled().connect (sigc::bind (sigc::mem_fun(*detail, &Gtk::CheckButton::set_inconsistent), true));
-    gradsharpenConn = sharpenedge->signal_toggled().connect (sigc::bind (sigc::mem_fun(*detail, &Gtk::CheckButton::set_inconsistent), true));
-    microcontrastConn = sharpenmicro->signal_toggled().connect (sigc::bind (sigc::mem_fun(*detail, &Gtk::CheckButton::set_inconsistent), true));
-    impdenConn      = impden->signal_toggled().connect (sigc::bind (sigc::mem_fun(*detail, &Gtk::CheckButton::set_inconsistent), true));
-    dirpyrdenConn   = dirpyrden->signal_toggled().connect (sigc::bind (sigc::mem_fun(*detail, &Gtk::CheckButton::set_inconsistent), true));
-    dirpyreqConn    = dirpyreq->signal_toggled().connect (sigc::bind (sigc::mem_fun(*detail, &Gtk::CheckButton::set_inconsistent), true));
-    defringeConn    = defringe->signal_toggled().connect (sigc::bind (sigc::mem_fun(*detail, &Gtk::CheckButton::set_inconsistent), true));
-
-    waveletConn = wavelet->signal_toggled().connect (sigc::bind (sigc::mem_fun(*wav, &Gtk::CheckButton::set_inconsistent), true));
-
-    icmConn         = icm->signal_toggled().connect (sigc::bind (sigc::mem_fun(*color, &Gtk::CheckButton::set_inconsistent), true));
->>>>>>> f6bd06a0
     //gamcsconn      = gam->signal_toggled().connect (sigc::bind (sigc::mem_fun(*color, &Gtk::CheckButton::set_inconsistent), true));
     vibranceConn    = vibrance->signal_toggled().connect (sigc::bind (sigc::mem_fun (*color, &Gtk::CheckButton::set_inconsistent), true));
     chmixerConn     = chmixer->signal_toggled().connect (sigc::bind (sigc::mem_fun (*color, &Gtk::CheckButton::set_inconsistent), true));
@@ -600,7 +553,7 @@
     retinexConn.block (false);
 
     labcurveConn.block (false);
-	locallabConn.block (false);
+    locallabConn.block (false);
     colorappearanceConn.block (false);
 }
 
@@ -808,11 +761,11 @@
         filterPE.gradient   = falsePE.gradient;
     }
 
-    
-        if (!locallab->get_active ()) {
-            filterPE.locallab   = falsePE.locallab;
-        }
-    
+
+    if (!locallab->get_active ()) {
+        filterPE.locallab   = falsePE.locallab;
+    }
+
     if (!labcurve->get_active ()) {
         filterPE.labCurve   = falsePE.labCurve;
     }
