--- conflicted
+++ resolved
@@ -543,7 +543,6 @@
     if (type != line.type) { // Need to update line type.
         line.type = type;
         line.icon = icon;
-<<<<<<< HEAD
         if (type == rtengine::ControlLine::HORIZONTAL) {
             horizontalCount++;
             verticalCount--;
@@ -551,11 +550,8 @@
             horizontalCount--;
             verticalCount++;
         }
-        visibleGeometry[line_id * ::ControlLine::OBJ_COUNT + 1] =
-=======
         visibleGeometry[line_id * ::ControlLine::OBJECT_COUNT
 + VISIBLE_OBJECT_COUNT + ::ControlLine::ICON] =
->>>>>>> 2e6e52f3
             line.icon.get();
     }
 }
