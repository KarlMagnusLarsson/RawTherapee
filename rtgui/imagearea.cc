/*
 *  This file is part of RawTherapee.
 *
 *  Copyright (c) 2004-2010 Gabor Horvath <hgabor@rawtherapee.com>
 *
 *  RawTherapee is free software: you can redistribute it and/or modify
 *  it under the terms of the GNU General Public License as published by
 *  the Free Software Foundation, either version 3 of the License, or
 *  (at your option) any later version.
 *
 *  RawTherapee is distributed in the hope that it will be useful,
 *  but WITHOUT ANY WARRANTY; without even the implied warranty of
 *  MERCHANTABILITY or FITNESS FOR A PARTICULAR PURPOSE.  See the
 *  GNU General Public License for more details.
 *
 *  You should have received a copy of the GNU General Public License
 *  along with RawTherapee.  If not, see <http://www.gnu.org/licenses/>.
 */
#include "imagearea.h"
#include <ctime>
#include <cmath>
#include "options.h"
#include "multilangmgr.h"
#include "cropwindow.h"
#include "../rtengine/refreshmap.h"
#include "options.h"

ImageArea::ImageArea (ImageAreaPanel* p) : parent(p), firstOpen(true)
{

    infotext = "";
    cropgl = nullptr;
    pmlistener = nullptr;
    pmhlistener = nullptr;
    focusGrabber = nullptr;
    flawnOverWindow = nullptr;
    mainCropWindow = nullptr;
    previewHandler = nullptr;
    showClippedH = false;
    showClippedS = false;
    listener = nullptr;

    zoomPanel = Gtk::manage (new ZoomPanel (this));
    indClippedPanel = Gtk::manage (new IndicateClippedPanel (this));
    previewModePanel =  Gtk::manage (new PreviewModePanel (this));

    add_events(Gdk::LEAVE_NOTIFY_MASK);

    signal_size_allocate().connect( sigc::mem_fun(*this, &ImageArea::on_resized) );

    dirty = false;
    ipc = nullptr;
    iLinkedImageArea = nullptr;
}

ImageArea::~ImageArea ()
{

    for (auto cropWin : cropWins) {
        delete cropWin;
    }

    cropWins.clear ();

    if (mainCropWindow) {
        delete mainCropWindow;
    }
}

void ImageArea::on_realize()
{
    Gtk::DrawingArea::on_realize();

#if defined (__APPLE__)
    // Workaround: disabling POINTER_MOTION_HINT_MASK as for gtk 2.24.22 the get_pointer() function is buggy for quartz and modifier mask is not updated correctly.
    // This workaround should be removed when bug is fixed in GTK2 or when migrating to GTK3
    add_events(Gdk::EXPOSURE_MASK | Gdk::POINTER_MOTION_MASK | Gdk::BUTTON_PRESS_MASK | Gdk::BUTTON_RELEASE_MASK | Gdk::SCROLL_MASK);
#else
    add_events(Gdk::EXPOSURE_MASK | Gdk::POINTER_MOTION_MASK | Gdk::POINTER_MOTION_HINT_MASK | Gdk::BUTTON_PRESS_MASK | Gdk::BUTTON_RELEASE_MASK | Gdk::SCROLL_MASK);
#endif

    Cairo::FontOptions cfo;
    cfo.set_antialias (Cairo::ANTIALIAS_SUBPIXEL);
    get_pango_context ()->set_cairo_font_options (cfo);
}

void ImageArea::on_resized (Gtk::Allocation& req)
{
    if (ipc && get_width() > 1) { // sometimes on_resize is called in some init state, causing wrong sizes
        if (!mainCropWindow) {
            mainCropWindow = new CropWindow (this, false, false);
            mainCropWindow->setDecorated (false);
            mainCropWindow->setFitZoomEnabled (true);
            mainCropWindow->addCropWindowListener (this);
            mainCropWindow->setCropGUIListener (cropgl);
            mainCropWindow->setPointerMotionListener (pmlistener);
            mainCropWindow->setPointerMotionHListener (pmhlistener);
            mainCropWindow->setPosition (0, 0);
            mainCropWindow->setSize (get_width(), get_height());  // this execute the refresh itself
            mainCropWindow->enable();  // start processing !
        } else {
            mainCropWindow->setSize (get_width(), get_height());  // this execute the refresh itself
        }

        parent->syncBeforeAfterViews();
    }
}

rtengine::StagedImageProcessor* ImageArea::getImProcCoordinator() const
{
    return ipc;
}

void ImageArea::setImProcCoordinator(rtengine::StagedImageProcessor* ipc_)
{
    if( !ipc_ ) {
        focusGrabber = nullptr;

        for (auto cropWin : cropWins) {
            delete cropWin;
        }

        cropWins.clear();

        mainCropWindow->deleteColorPickers ();
        mainCropWindow->setObservedCropWin (nullptr);
    }

    ipc = ipc_;

}

void ImageArea::setPreviewHandler (PreviewHandler* ph)
{

    previewHandler = ph;
}

void ImageArea::on_style_updated ()
{

    // TODO: notify all crop windows that the style has been changed
    queue_draw ();
}

void ImageArea::setInfoText (Glib::ustring text)
{

    infotext = text;

    Glib::RefPtr<Pango::Context> context = get_pango_context () ;
    Pango::FontDescription fontd(get_default_style()->get_font());

    // update font
    fontd.set_weight (Pango::WEIGHT_BOLD);
    fontd.set_size (10 * Pango::SCALE);
    context->set_font_description (fontd);

    // create text layout
    Glib::RefPtr<Pango::Layout> ilayout = create_pango_layout("");
    ilayout->set_markup(text);

    // get size of the text block
    int iw, ih;
    ilayout->get_pixel_size (iw, ih);

    // create BackBuffer
    iBackBuffer.setDrawRectangle(Cairo::FORMAT_ARGB32, 0, 0, iw + 16, ih + 16, true);
    iBackBuffer.setDestPosition(8, 8);

    Cairo::RefPtr<Cairo::Context> cr = iBackBuffer.getContext();

    // cleaning the back buffer (make it full transparent)
    cr->set_source_rgba (0., 0., 0., 0.);
    cr->set_operator (Cairo::OPERATOR_CLEAR);
    cr->paint ();
    cr->set_operator (Cairo::OPERATOR_OVER);

    // paint transparent black background
    cr->set_source_rgba (0., 0., 0., 0.5);
    cr->paint ();

    // paint text
    cr->set_source_rgb (1.0, 1.0, 1.0);
    cr->move_to (8, 8);
    ilayout->add_to_cairo_context (cr);
    cr->fill ();

}

void ImageArea::infoEnabled (bool e)
{

    if (options.showInfo != e) {
        options.showInfo = e;
        queue_draw ();
    }
}

CropWindow* ImageArea::getCropWindow (int x, int y)
{

    CropWindow* cw = mainCropWindow;

    for (auto cropWin : cropWins) {
        if (cropWin->isInside (x, y)) {
            return cropWin;
        }
    }

    return cw;
}

void ImageArea::redraw ()
{
    // dirty prevents multiple updates queued up
    if (!dirty) {
        dirty = true;
        queue_draw ();
    }
}

void ImageArea::switchPickerVisibility (bool isVisible)
{
    redraw();
}

bool ImageArea::on_draw(const ::Cairo::RefPtr< Cairo::Context> &cr)
{
    dirty = false;

    /* HOMBRE: How do we replace that??

    if (event->count) {
        return true;
    }

<<<<<<< HEAD
     */
=======
    Cairo::RefPtr<Cairo::Context> cr = get_window()->create_cairo_context();
>>>>>>> 7cb87819

    if (mainCropWindow) {
        mainCropWindow->expose (cr);
    }

    if (options.showInfo && infotext != "") {
<<<<<<< HEAD
        int fnw, fnh;
        ilayout->get_pixel_size (fnw, fnh);
        Gdk::Cairo::set_source_pixbuf(cr, ipixbuf, 4, 4);
        cr->rectangle(4, 4, fnw + 8, fnh + 8);
        cr->fill();
        cr->set_source_rgb (1.0, 1.0, 1.0);
        cr->move_to (8, 8);
        ilayout->add_to_cairo_context (cr);
        cr->fill ();
=======
        iBackBuffer.copySurface(cr);
>>>>>>> 7cb87819
    }

    for (std::list<CropWindow*>::reverse_iterator i = cropWins.rbegin(); i != cropWins.rend(); ++i) {
        (*i)->expose (cr);
    }

    return true;
}


bool ImageArea::on_motion_notify_event (GdkEventMotion* event)
{

    if (focusGrabber) {
        focusGrabber->pointerMoved (event->state, event->x, event->y);
    } else {
        CropWindow* cw = getCropWindow (event->x, event->y);

        if (cw) {
            if (cw != flawnOverWindow) {
                if (flawnOverWindow) {
                    flawnOverWindow->flawnOver(false);
                }

                cw->flawnOver(true);
                flawnOverWindow = cw;
            }

            cw->pointerMoved (event->state, event->x, event->y);
        } else if (flawnOverWindow) {
            flawnOverWindow->flawnOver(false);
            flawnOverWindow = nullptr;
        }
    }

    return true;
}

bool ImageArea::on_button_press_event (GdkEventButton* event)
{

    if (focusGrabber) {
        focusGrabber->buttonPress (event->button, event->type, event->state, event->x, event->y);
    } else {
        CropWindow* cw = getCropWindow (event->x, event->y);

        if (cw) {
            cw->buttonPress (event->button, event->type, event->state, event->x, event->y);
        }
    }

    return true;
}

bool ImageArea::on_scroll_event (GdkEventScroll* event)
{

    CropWindow* cw = getCropWindow (event->x, event->y);
    if (cw) {
        cw->scroll (event->state, event->direction, event->x, event->y);
    }

    return true;
}

bool ImageArea::on_button_release_event (GdkEventButton* event)
{

    if (focusGrabber) {
        focusGrabber->buttonRelease (event->button, event->type, event->state, event->x, event->y);
    } else {
        CropWindow* cw = getCropWindow (event->x, event->y);

        if (cw) {
            cw->buttonRelease (event->button, event->type, event->state, event->x, event->y);
        }
    }

    return true;
}

bool ImageArea::on_leave_notify_event  (GdkEventCrossing* event)
{
    if (flawnOverWindow) {
        flawnOverWindow->flawnOver(false);
        flawnOverWindow = nullptr;
    }

    if (focusGrabber) {
        focusGrabber->flawnOver(false);
        focusGrabber->leaveNotify (event);
    } else {
        CropWindow* cw = getCropWindow (event->x, event->y);

        if (cw) {
            cw->flawnOver(false);
            cw->leaveNotify (event);
        }
    }

    return true;
}

void ImageArea::subscribe(EditSubscriber *subscriber)
{
    EditDataProvider::subscribe(subscriber);

    mainCropWindow->setEditSubscriber(subscriber);
    for (auto cropWin : cropWins) {
        cropWin->setEditSubscriber(subscriber);
    }

    if (listener && listener->getToolBar()) {
        listener->getToolBar()->startEditMode ();
    }

    if (subscriber && subscriber->getEditingType() == ET_OBJECTS) {
        // In this case, no need to reprocess the image, so we redraw the image to display the geometry
        queue_draw();
    }
}

void ImageArea::unsubscribe()
{
    bool wasObjectType = false;
    EditSubscriber*  oldSubscriber = EditDataProvider::getCurrSubscriber();

    if (oldSubscriber && oldSubscriber->getEditingType() == ET_OBJECTS) {
        wasObjectType = true;
    }

    EditDataProvider::unsubscribe();

    // Ask the Crops to free-up edit mode buffers
    mainCropWindow->setEditSubscriber(nullptr);
    for (auto cropWin : cropWins) {
        cropWin->setEditSubscriber(nullptr);
    }

    setToolHand();

    if (listener && listener->getToolBar()) {
        listener->getToolBar()->stopEditMode ();
    }

    if (wasObjectType) {
        queue_draw();
    }
}

void ImageArea::getImageSize (int &w, int&h)
{
    if (ipc) {
        w = ipc->getFullWidth();
        h = ipc->getFullHeight();
    } else {
        w = h = 0;
    }
}

void ImageArea::grabFocus (CropWindow* cw)
{

    focusGrabber = cw;

    if (cw && cw != mainCropWindow) {
        cropWindowSelected (cw);
    }
}

void ImageArea::unGrabFocus ()
{

    focusGrabber = nullptr;
}

void ImageArea::addCropWindow ()
{
    if (!mainCropWindow) {
        return;    // if called but no image is loaded, it would crash
    }

    CropWindow* cw = new CropWindow (this, true, true);
    cw->zoom11();
    cw->setCropGUIListener (cropgl);
    cw->setPointerMotionListener (pmlistener);
    cw->setPointerMotionHListener (pmhlistener);
    int lastWidth = options.detailWindowWidth;
    int lastHeight = options.detailWindowHeight;

    if (lastWidth < lastHeight) {
        lastHeight = lastWidth;
    }

    if (lastHeight < lastWidth) {
        lastWidth = lastHeight;
    }

    if(!cropWins.empty()) {
        CropWindow *lastCrop;
        lastCrop = cropWins.front();

        if(lastCrop) {
            lastCrop->getSize(lastWidth, lastHeight);
        }
    }

    cropWins.push_front (cw);

    // Position the new crop window this way: start from top right going down to bottom. When bottom is reached, continue top left going down......
    int N = cropWins.size() - 1;
    int cropwidth, cropheight;

    if(lastWidth <= 0) { // this is only the case for very first start of RT 4.1 or when options file is deleted
        cropwidth = 200;
        cropheight = 200;
    } else {
        cropwidth = lastWidth;
        cropheight = lastHeight;
    }

    cw->setSize (cropwidth, cropheight);
    int x, y;
    int maxRows = get_height() / cropheight;

    if(maxRows == 0) {
        maxRows = 1;
    }

    int col = N / maxRows;

    if(col % 2) { // from left side
        col = col / 2;
        x = col * cropwidth;

        if(x >= get_width() - 50) {
            x = get_width() - 50;
        }
    } else {    // from right side
        col /= 2;
        col++;
        x = get_width() - col * cropwidth;

        if(x <= 0) {
            x = 0;
        }
    }

    y = cropheight * (N % maxRows);
    cw->setPosition (x, y);
    cw->setEditSubscriber (getCurrSubscriber());
    cw->enable(); // start processing!

    {
    int anchorX = 0;
    int anchorY = 0;
    mainCropWindow->getCropAnchorPosition(anchorX, anchorY);
    cw->setCropAnchorPosition(anchorX, anchorY);
    }

    mainCropWindow->setObservedCropWin (cropWins.front());

    if(cropWins.size() == 1) { // after first detail window we already have high quality
        ipc->startProcessing(M_HIGHQUAL);
    }
}


void ImageArea::cropWindowSelected (CropWindow* cw)
{

    std::list<CropWindow*>::iterator i = std::find (cropWins.begin(), cropWins.end(), cw);

    if (i != cropWins.end()) {
        cropWins.erase (i);
    }

    cropWins.push_front (cw);
    mainCropWindow->setObservedCropWin (cropWins.front());
}

void ImageArea::cropWindowClosed (CropWindow* cw)
{

    focusGrabber = nullptr;
    std::list<CropWindow*>::iterator i = std::find (cropWins.begin(), cropWins.end(), cw);

    if (i != cropWins.end()) {
        cropWins.erase (i);
    }

    if (!cropWins.empty()) {
        mainCropWindow->setObservedCropWin (cropWins.front());
    } else {
        mainCropWindow->setObservedCropWin (nullptr);
    }

    queue_draw ();
}

void ImageArea::straightenReady (double rotDeg)
{

    if (listener) {
        listener->rotateSelectionReady (rotDeg);
    }
}

void ImageArea::spotWBSelected (int x, int y)
{

    if (listener) {
        listener->spotWBselected (x, y);
    }
}

void ImageArea::getScrollImageSize (int& w, int& h)
{

    if (mainCropWindow && ipc) {
        w = ipc->getFullWidth();
        h = ipc->getFullHeight();
    } else {
        w = h = 0;
    }
}

void ImageArea::getScrollPosition (int& x, int& y)
{

    if (mainCropWindow) {
        mainCropWindow->getCropAnchorPosition (x, y);
    } else {
        x = y = 0;
    }
}

void ImageArea::setScrollPosition (int x, int y)
{

    if (mainCropWindow) {
        mainCropWindow->delCropWindowListener (this);
        mainCropWindow->setCropAnchorPosition (x, y);
        mainCropWindow->addCropWindowListener (this);
    }
}

void ImageArea::cropPositionChanged (CropWindow* cw)
{

    syncBeforeAfterViews ();
}

void ImageArea::cropWindowSizeChanged (CropWindow* cw)
{

    syncBeforeAfterViews ();
}

void ImageArea::cropZoomChanged (CropWindow* cw)
{

    if (cw == mainCropWindow) {
        parent->zoomChanged ();
        syncBeforeAfterViews ();
        zoomPanel->refreshZoomLabel ();
    }
}

double ImageArea::getZoom ()
{

    if (mainCropWindow) {
        return mainCropWindow->getZoom ();
    } else {
        return 1.0;
    }
}

// Called by imageAreaPanel before/after views
void ImageArea::setZoom (double zoom)
{

    if (mainCropWindow) {
        mainCropWindow->setZoom (zoom);
    }

    zoomPanel->refreshZoomLabel ();
}

void ImageArea::initialImageArrived (CropWindow* cw)
{

    if (mainCropWindow) {
        if(firstOpen || options.prevdemo != PD_Sidecar || (!options.rememberZoomAndPan) ) {
            mainCropWindow->zoomFit ();
            firstOpen = false;
            mainCropWindow->cropHandler.getFullImageSize(fullImageWidth, fullImageHeight);
        } else {
            int w, h;
            mainCropWindow->cropHandler.getFullImageSize(w, h);

            if(w != fullImageWidth || h != fullImageHeight) {
                mainCropWindow->zoomFit ();
            }

            fullImageWidth = w;
            fullImageHeight = h;
        }
    }
}

void ImageArea::syncBeforeAfterViews ()
{
    parent->syncBeforeAfterViews ();
}

void ImageArea::setCropGUIListener (CropGUIListener* l)
{

    cropgl = l;

    for (auto cropWin : cropWins) {
        cropWin->setCropGUIListener (cropgl);
    }

    if (mainCropWindow) {
        mainCropWindow->setCropGUIListener (cropgl);
    }
}

void ImageArea::setPointerMotionListener (PointerMotionListener* pml)
{

    pmlistener = pml;

    for (auto cropWin : cropWins) {
        cropWin->setPointerMotionListener (pml);
    }

    if (mainCropWindow) {
        mainCropWindow->setPointerMotionListener (pml);
    }
}

void ImageArea::setPointerMotionHListener (PointerMotionListener* pml)
{

    pmhlistener = pml;

    for (auto cropWin : cropWins) {
        cropWin->setPointerMotionHListener (pml);
    }

    if (mainCropWindow) {
        mainCropWindow->setPointerMotionHListener (pml);
    }
}

ToolMode ImageArea::getToolMode ()
{

    if (listener && listener->getToolBar()) {
        return listener->getToolBar()->getTool ();
    } else {
        return TMHand;
    }
}

bool ImageArea::showColorPickers ()
{

    if (listener && listener->getToolBar()) {
        return listener->getToolBar()->showColorPickers ();
    } else {
        return false;
    }
}

void ImageArea::setToolHand ()
{

    if (listener && listener->getToolBar()) {
        listener->getToolBar()->setTool (TMHand);
    }
}

int ImageArea::getSpotWBRectSize  ()
{

    if (listener) {
        return listener->getSpotWBRectSize ();
    } else {
        return 1;
    }
}<|MERGE_RESOLUTION|>--- conflicted
+++ resolved
@@ -149,7 +149,7 @@
     infotext = text;
 
     Glib::RefPtr<Pango::Context> context = get_pango_context () ;
-    Pango::FontDescription fontd(get_default_style()->get_font());
+    Pango::FontDescription fontd(get_style_context()->get_font());
 
     // update font
     fontd.set_weight (Pango::WEIGHT_BOLD);
@@ -235,30 +235,14 @@
         return true;
     }
 
-<<<<<<< HEAD
      */
-=======
-    Cairo::RefPtr<Cairo::Context> cr = get_window()->create_cairo_context();
->>>>>>> 7cb87819
 
     if (mainCropWindow) {
         mainCropWindow->expose (cr);
     }
 
     if (options.showInfo && infotext != "") {
-<<<<<<< HEAD
-        int fnw, fnh;
-        ilayout->get_pixel_size (fnw, fnh);
-        Gdk::Cairo::set_source_pixbuf(cr, ipixbuf, 4, 4);
-        cr->rectangle(4, 4, fnw + 8, fnh + 8);
-        cr->fill();
-        cr->set_source_rgb (1.0, 1.0, 1.0);
-        cr->move_to (8, 8);
-        ilayout->add_to_cairo_context (cr);
-        cr->fill ();
-=======
         iBackBuffer.copySurface(cr);
->>>>>>> 7cb87819
     }
 
     for (std::list<CropWindow*>::reverse_iterator i = cropWins.rbegin(); i != cropWins.rend(); ++i) {
