--- conflicted
+++ resolved
@@ -8,9 +8,9 @@
 using namespace rtengine;
 using namespace rtengine::procparams;
 
-Retinex::Retinex () : FoldableToolPanel (this, "retinex", M ("TP_RETINEX_LABEL"), false, true)
-{
-    CurveListener::setMulti (true);
+Retinex::Retinex () : FoldableToolPanel(this, "retinex", M("TP_RETINEX_LABEL"), false, true)
+{
+    CurveListener::setMulti(true);
     std::vector<GradientMilestone> milestones;
     nextmin = 0.;
     nextmax = 0.;
@@ -22,120 +22,123 @@
     nextmaxT = 0.;
 
     Gtk::VBox * retinexVBox = Gtk::manage ( new Gtk::VBox());
-    retinexVBox->set_spacing (2);
-
-    Gtk::VBox * settingsVBox = Gtk::manage ( new ToolParamBlock());
+    retinexVBox->set_border_width(4);
+    retinexVBox->set_spacing(2);
+
+    Gtk::VBox * settingsVBox = Gtk::manage ( new Gtk::VBox());
+    settingsVBox->set_border_width(4);
+    settingsVBox->set_spacing(2);
 
     dhbox = Gtk::manage (new Gtk::HBox ());
-    labmdh = Gtk::manage (new Gtk::Label (M ("TP_RETINEX_METHOD") + ":"));
+    labmdh = Gtk::manage (new Gtk::Label (M("TP_RETINEX_METHOD") + ":"));
     dhbox->pack_start (*labmdh, Gtk::PACK_SHRINK, 1);
 
     retinexMethod = Gtk::manage (new MyComboBoxText ());
-    retinexMethod->append (M ("TP_RETINEX_LOW"));
-    retinexMethod->append (M ("TP_RETINEX_UNIFORM"));
-    retinexMethod->append (M ("TP_RETINEX_HIGH"));
-    retinexMethod->append (M ("TP_RETINEX_HIGHLIG"));
+    retinexMethod->append (M("TP_RETINEX_LOW"));
+    retinexMethod->append (M("TP_RETINEX_UNIFORM"));
+    retinexMethod->append (M("TP_RETINEX_HIGH"));
+    retinexMethod->append (M("TP_RETINEX_HIGHLIG"));
 //    retinexMethod->append (M("TP_RETINEX_HIGHLIGPLUS"));
-    retinexMethod->set_active (0);
-    retinexMethodConn = retinexMethod->signal_changed().connect ( sigc::mem_fun (*this, &Retinex::retinexMethodChanged) );
-    retinexMethod->set_tooltip_markup (M ("TP_RETINEX_METHOD_TOOLTIP"));
+    retinexMethod->set_active(0);
+    retinexMethodConn = retinexMethod->signal_changed().connect ( sigc::mem_fun(*this, &Retinex::retinexMethodChanged) );
+    retinexMethod->set_tooltip_markup (M("TP_RETINEX_METHOD_TOOLTIP"));
 
     retinexcolorspace = Gtk::manage (new MyComboBoxText ());
-    retinexcolorspace->append (M ("TP_RETINEX_LABSPACE"));
-    retinexcolorspace->append (M ("TP_RETINEX_HSLSPACE_LOG"));
-    retinexcolorspace->append (M ("TP_RETINEX_HSLSPACE_LIN"));
-    retinexcolorspace->set_active (0);
-    retinexColorSpaceConn = retinexcolorspace->signal_changed().connect ( sigc::mem_fun (*this, &Retinex::retinexColorSpaceChanged) );
-
-    dhbox->pack_start (*retinexMethod);
-    dhbox->pack_start (*retinexcolorspace);
-    retinexVBox->pack_start (*dhbox);
+    retinexcolorspace->append (M("TP_RETINEX_LABSPACE"));
+    retinexcolorspace->append (M("TP_RETINEX_HSLSPACE_LOG"));
+    retinexcolorspace->append (M("TP_RETINEX_HSLSPACE_LIN"));
+    retinexcolorspace->set_active(0);
+    retinexColorSpaceConn = retinexcolorspace->signal_changed().connect ( sigc::mem_fun(*this, &Retinex::retinexColorSpaceChanged) );
+
+    dhbox->pack_start(*retinexMethod);
+    dhbox->pack_start(*retinexcolorspace);
+    retinexVBox->pack_start(*dhbox);
 
     Gtk::VBox *equalVBox = Gtk::manage (new Gtk::VBox());
 
     equalFrame = Gtk::manage (new Gtk::Frame(M("TP_RETINEX_EQUAL")));
 
     // Histogram equalizer Lab curve
-    curveEditorGD = new CurveEditorGroup (options.lastRetinexDir, M ("TP_RETINEX_CONTEDIT_LAB"));
+    curveEditorGD = new CurveEditorGroup (options.lastRetinexDir, M("TP_RETINEX_CONTEDIT_LAB"));
     curveEditorGD->setCurveListener (this);
-    cdshape = static_cast<DiagonalCurveEditor*> (curveEditorGD->addCurve (CT_Diagonal, M ("TP_RETINEX_CURVEEDITOR_CD")));
-    cdshape->setTooltip (M ("TP_RETINEX_CURVEEDITOR_CD_TOOLTIP"));
+    cdshape = static_cast<DiagonalCurveEditor*>(curveEditorGD->addCurve(CT_Diagonal, M("TP_RETINEX_CURVEEDITOR_CD")));
+    cdshape->setTooltip(M("TP_RETINEX_CURVEEDITOR_CD_TOOLTIP"));
     std::vector<GradientMilestone> milestones22;
 
-    milestones22.push_back ( GradientMilestone (0., 0., 0., 0.) );
-    milestones22.push_back ( GradientMilestone (1., 1., 1., 1.) );
-    cdshape->setBottomBarBgGradient (milestones22);
-    cdshape->setLeftBarBgGradient (milestones22);
+    milestones22.push_back( GradientMilestone(0., 0., 0., 0.) );
+    milestones22.push_back( GradientMilestone(1., 1., 1., 1.) );
+    cdshape->setBottomBarBgGradient(milestones22);
+    cdshape->setLeftBarBgGradient(milestones22);
 
     curveEditorGD->curveListComplete();
 
 
     // Histogram equalizer HSL curve
-    curveEditorGDH = new CurveEditorGroup (options.lastRetinexDir, M ("TP_RETINEX_CONTEDIT_HSL"));
+    curveEditorGDH = new CurveEditorGroup (options.lastRetinexDir, M("TP_RETINEX_CONTEDIT_HSL"));
     curveEditorGDH->setCurveListener (this);
-    cdshapeH = static_cast<DiagonalCurveEditor*> (curveEditorGDH->addCurve (CT_Diagonal, M ("TP_RETINEX_CURVEEDITOR_CD")));
-    cdshapeH->setTooltip (M ("TP_RETINEX_CURVEEDITOR_CD_TOOLTIP"));
+    cdshapeH = static_cast<DiagonalCurveEditor*>(curveEditorGDH->addCurve(CT_Diagonal, M("TP_RETINEX_CURVEEDITOR_CD")));
+    cdshapeH->setTooltip(M("TP_RETINEX_CURVEEDITOR_CD_TOOLTIP"));
     std::vector<GradientMilestone> milestones22H;
 
-    milestones22H.push_back ( GradientMilestone (0., 0., 0., 0.) );
-    milestones22H.push_back ( GradientMilestone (1., 1., 1., 1.) );
-    cdshapeH->setBottomBarBgGradient (milestones22H);
-    cdshapeH->setLeftBarBgGradient (milestones22H);
+    milestones22H.push_back( GradientMilestone(0., 0., 0., 0.) );
+    milestones22H.push_back( GradientMilestone(1., 1., 1., 1.) );
+    cdshapeH->setBottomBarBgGradient(milestones22H);
+    cdshapeH->setLeftBarBgGradient(milestones22H);
 
     curveEditorGDH->curveListComplete();
 
-    curveEditormap = new CurveEditorGroup (options.lastRetinexDir, M ("TP_RETINEX_CONTEDIT_MAP"));
+    curveEditormap = new CurveEditorGroup (options.lastRetinexDir, M("TP_RETINEX_CONTEDIT_MAP"));
     curveEditormap->setCurveListener (this);
-    mapshape = static_cast<DiagonalCurveEditor*> (curveEditormap->addCurve (CT_Diagonal, M ("TP_RETINEX_CURVEEDITOR_MAP")));
-    mapshape->setTooltip (M ("TP_RETINEX_CURVEEDITOR_MAP_TOOLTIP"));
+    mapshape = static_cast<DiagonalCurveEditor*>(curveEditormap->addCurve(CT_Diagonal, M("TP_RETINEX_CURVEEDITOR_MAP")));
+    mapshape->setTooltip(M("TP_RETINEX_CURVEEDITOR_MAP_TOOLTIP"));
     std::vector<GradientMilestone> milestones222;
-    milestones222.push_back ( GradientMilestone (0., 0., 0., 0.) );
-    milestones222.push_back ( GradientMilestone (1., 1., 1., 1.) );
-    mapshape->setBottomBarBgGradient (milestones222);
-    mapshape->setLeftBarBgGradient (milestones222);
+    milestones222.push_back( GradientMilestone(0., 0., 0., 0.) );
+    milestones222.push_back( GradientMilestone(1., 1., 1., 1.) );
+    mapshape->setBottomBarBgGradient(milestones222);
+    mapshape->setLeftBarBgGradient(milestones222);
 
     curveEditormap->curveListComplete();
 
     // Transmission map curve
-    transmissionCurveEditorG = new CurveEditorGroup (options.lastRetinexDir, M ("TP_RETINEX_TRANSMISSION"));
+    transmissionCurveEditorG = new CurveEditorGroup (options.lastRetinexDir, M("TP_RETINEX_TRANSMISSION"));
     transmissionCurveEditorG->setCurveListener (this);
 
     std::vector<double> defaultCurve;
-    rtengine::RetinexParams::getDefaulttransmissionCurve (defaultCurve);
-    transmissionShape = static_cast<FlatCurveEditor*> (transmissionCurveEditorG->addCurve (CT_Flat, "", NULL, false));
-    transmissionShape->setIdentityValue (0.);
-    transmissionShape->setResetCurve (FlatCurveType (defaultCurve.at (0)), defaultCurve);
-    transmissionShape->setBottomBarBgGradient (milestones);
-    transmissionCurveEditorG->set_tooltip_markup (M ("TP_RETINEX_TRANSMISSION_TOOLTIP"));
+    rtengine::RetinexParams::getDefaulttransmissionCurve(defaultCurve);
+    transmissionShape = static_cast<FlatCurveEditor*>(transmissionCurveEditorG->addCurve(CT_Flat, "", NULL, false));
+    transmissionShape->setIdentityValue(0.);
+    transmissionShape->setResetCurve(FlatCurveType(defaultCurve.at(0)), defaultCurve);
+    transmissionShape->setBottomBarBgGradient(milestones);
+    transmissionCurveEditorG->set_tooltip_markup (M("TP_RETINEX_TRANSMISSION_TOOLTIP"));
 
     transmissionCurveEditorG->curveListComplete();
 
     gambox = Gtk::manage (new Gtk::HBox ());
-    labgam = Gtk::manage (new Gtk::Label (M ("TP_RETINEX_GAMMA") + ":"));
+    labgam = Gtk::manage (new Gtk::Label (M("TP_RETINEX_GAMMA") + ":"));
     gambox->pack_start (*labgam, Gtk::PACK_SHRINK, 1);
 
     gammaretinex = Gtk::manage (new MyComboBoxText ());
-    gammaretinex->append (M ("TP_RETINEX_GAMMA_NONE"));
-    gammaretinex->append (M ("TP_RETINEX_GAMMA_LOW"));
-    gammaretinex->append (M ("TP_RETINEX_GAMMA_MID"));
-    gammaretinex->append (M ("TP_RETINEX_GAMMA_HIGH"));
-    gammaretinex->append (M ("TP_RETINEX_GAMMA_FREE"));
-    gammaretinex->set_active (0);
-    gammaretinexConn = gammaretinex->signal_changed().connect ( sigc::mem_fun (*this, &Retinex::gammaretinexChanged) );
-    gammaretinex->set_tooltip_markup (M ("TP_RETINEX_GAMMA_TOOLTIP"));
-
-    gam = Gtk::manage (new Adjuster (M ("TP_RETINEX_FREEGAMMA"), 0.6, 3.0, 0.01, 1.30));
-    slope = Gtk::manage (new Adjuster (M ("TP_RETINEX_SLOPE"), 1., 20., 0.1, 3.));
-
-    str = Gtk::manage (new Adjuster (M ("TP_RETINEX_STRENGTH"), 0, 100., 1., 20.));
-    neigh = Gtk::manage (new Adjuster (M ("TP_RETINEX_NEIGHBOR"), 6, 100., 1., 80.));
-    highl   = Gtk::manage (new Adjuster (M ("TP_RETINEX_HIGHLIGHT"), 1, 20, 1, 4));
-    highl->set_tooltip_markup (M ("TP_RETINEX_HIGHLIGHT_TOOLTIP"));
-    vart   = Gtk::manage (new Adjuster (M ("TP_RETINEX_VARIANCE"), 50, 500, 1, 200));
-    vart->set_tooltip_markup (M ("TP_RETINEX_VARIANCE_TOOLTIP"));
-
-    expsettings = new MyExpander (false, M ("TP_RETINEX_SETTINGS"));
-    expsettings->signal_button_release_event().connect_notify ( sigc::bind ( sigc::mem_fun (this, &Retinex::foldAllButMe), expsettings) );
+    gammaretinex->append (M("TP_RETINEX_GAMMA_NONE"));
+    gammaretinex->append (M("TP_RETINEX_GAMMA_LOW"));
+    gammaretinex->append (M("TP_RETINEX_GAMMA_MID"));
+    gammaretinex->append (M("TP_RETINEX_GAMMA_HIGH"));
+    gammaretinex->append (M("TP_RETINEX_GAMMA_FREE"));
+    gammaretinex->set_active(0);
+    gammaretinexConn = gammaretinex->signal_changed().connect ( sigc::mem_fun(*this, &Retinex::gammaretinexChanged) );
+    gammaretinex->set_tooltip_markup (M("TP_RETINEX_GAMMA_TOOLTIP"));
+
+    gam = Gtk::manage (new Adjuster (M("TP_RETINEX_FREEGAMMA"), 0.6, 3.0, 0.01, 1.30));
+    slope = Gtk::manage (new Adjuster (M("TP_RETINEX_SLOPE"), 1., 20., 0.1, 3.));
+
+    str = Gtk::manage (new Adjuster (M("TP_RETINEX_STRENGTH"), 0, 100., 1., 20.));
+    neigh = Gtk::manage (new Adjuster (M("TP_RETINEX_NEIGHBOR"), 6, 100., 1., 80.));
+    highl   = Gtk::manage (new Adjuster (M("TP_RETINEX_HIGHLIGHT"), 1, 20, 1, 4));
+    highl->set_tooltip_markup (M("TP_RETINEX_HIGHLIGHT_TOOLTIP"));
+    vart   = Gtk::manage (new Adjuster (M("TP_RETINEX_VARIANCE"), 50, 500, 1, 200));
+    vart->set_tooltip_markup (M("TP_RETINEX_VARIANCE_TOOLTIP"));
+
+    expsettings = new MyExpander (false, M("TP_RETINEX_SETTINGS"));
+    expsettings->signal_button_release_event().connect_notify( sigc::bind( sigc::mem_fun(this, &Retinex::foldAllButMe), expsettings) );
 
     retinexVBox->pack_start (*str);
     str->show ();
@@ -149,30 +152,13 @@
     retinexVBox->pack_start (*highl);
     highl->show ();
 
-    mMLabels = Gtk::manage (new Gtk::Label ("---", Gtk::ALIGN_CENTER));
-    mMLabels->set_tooltip_markup (M ("TP_RETINEX_MLABEL_TOOLTIP"));
-
-    transLabels = Gtk::manage (new Gtk::Label ("---", Gtk::ALIGN_CENTER));
-    transLabels->set_tooltip_markup (M ("TP_RETINEX_TLABEL_TOOLTIP"));
-    transLabels2 = Gtk::manage (new Gtk::Label ("---", Gtk::ALIGN_CENTER));
-
-<<<<<<< HEAD
-    scal   = Gtk::manage (new Adjuster (M ("TP_RETINEX_SCALES"), -1, 6., 1., 3.));
-    iter   = Gtk::manage (new Adjuster (M ("TP_RETINEX_ITER"), 1, 5., 1., 1.));
-    grad   = Gtk::manage (new Adjuster (M ("TP_RETINEX_GRAD"), -2., 2., 1., 1.));
-    grads   = Gtk::manage (new Adjuster (M ("TP_RETINEX_GRADS"), -2., 2., 1., 1.));
-    gain   = Gtk::manage (new Adjuster (M ("TP_RETINEX_GAIN"), 20, 200, 1, 50));
-    offs   = Gtk::manage (new Adjuster (M ("TP_RETINEX_OFFSET"), -10000, 10000, 1, 0));
-//    vart   = Gtk::manage (new Adjuster (M("TP_RETINEX_VARIANCE"), 50, 500, 1, 125));
-    limd   = Gtk::manage (new Adjuster (M ("TP_RETINEX_THRESHOLD"), 2, 100, 1, 8));
-    baselog   = Gtk::manage (new Adjuster (M ("TP_RETINEX_BASELOG"), 1.1, 100., 0.001, 2.718));
-//    grbl   = Gtk::manage (new Adjuster (M("TP_RETINEX_HIGHLIGHT3"), 1, 100, 1, 50));
-    gain->set_tooltip_markup (M ("TP_RETINEX_GAIN_TOOLTIP"));
-    scal->set_tooltip_markup (M ("TP_RETINEX_SCALES_TOOLTIP"));
-    iter->set_tooltip_markup (M ("TP_RETINEX_ITER_TOOLTIP"));
-    grad->set_tooltip_markup (M ("TP_RETINEX_GRAD_TOOLTIP"));
-    grads->set_tooltip_markup (M ("TP_RETINEX_GRADS_TOOLTIP"));
-=======
+    mMLabels = Gtk::manage(new Gtk::Label("---", Gtk::ALIGN_CENTER));
+    mMLabels->set_tooltip_markup (M("TP_RETINEX_MLABEL_TOOLTIP"));
+
+    transLabels = Gtk::manage(new Gtk::Label("---", Gtk::ALIGN_CENTER));
+    transLabels->set_tooltip_markup (M("TP_RETINEX_TLABEL_TOOLTIP"));
+    transLabels2 = Gtk::manage(new Gtk::Label("---", Gtk::ALIGN_CENTER));
+
     scal   = Gtk::manage (new Adjuster (M("TP_RETINEX_SCALES"), -1, 6., 1., 3.));
     iter   = Gtk::manage (new Adjuster (M("TP_RETINEX_ITER"), 1, 5., 1., 1.));
     grad   = Gtk::manage (new Adjuster (M("TP_RETINEX_GRAD"), -2., 2., 1., 1.));
@@ -188,10 +174,9 @@
     iter->set_tooltip_markup (M("TP_RETINEX_ITER_TOOLTIP"));
     grad->set_tooltip_markup (M("TP_RETINEX_GRAD_TOOLTIP"));
     grads->set_tooltip_markup (M("TP_RETINEX_GRADS_TOOLTIP"));
->>>>>>> 4cf80e7c
 //    vart->set_tooltip_markup (M("TP_RETINEX_VARIANCE_TOOLTIP"));
-    limd->set_tooltip_markup (M ("TP_RETINEX_THRESHOLD_TOOLTIP"));
-    baselog->set_tooltip_markup (M ("TP_RETINEX_BASELOG_TOOLTIP"));
+    limd->set_tooltip_markup (M("TP_RETINEX_THRESHOLD_TOOLTIP"));
+    baselog->set_tooltip_markup (M("TP_RETINEX_BASELOG_TOOLTIP"));
 
     // Gain Transmission map curve
     gaintransmissionCurve = new CurveEditorGroup (options.lastRetinexDir, M("TP_RETINEX_GAINTRANSMISSION"));
@@ -209,69 +194,71 @@
 
 
     Gtk::Frame *p1Frame;
-    p1Frame = Gtk::manage (new Gtk::Frame (M ("TP_RETINEX_LABEL_MASK")) );
-    p1Frame->set_label_align (0.025, 0.5);
+    p1Frame = Gtk::manage (new Gtk::Frame(M("TP_RETINEX_LABEL_MASK")) );
+    p1Frame->set_border_width(0);
+    p1Frame->set_label_align(0.025, 0.5);
 
     Gtk::VBox *p1VBox;
     p1VBox = Gtk::manage ( new Gtk::VBox());
-    p1VBox->set_spacing (2);
+    p1VBox->set_border_width(4);
+    p1VBox->set_spacing(2);
 
     mapbox = Gtk::manage (new Gtk::HBox ());
-    labmap = Gtk::manage (new Gtk::Label (M ("TP_RETINEX_MAP") + ":"));
+    labmap = Gtk::manage (new Gtk::Label (M("TP_RETINEX_MAP") + ":"));
     mapbox->pack_start (*labmap, Gtk::PACK_SHRINK, 1);
 
     mapMethod = Gtk::manage (new MyComboBoxText ());
-    mapMethod->append (M ("TP_RETINEX_MAP_NONE"));
-    mapMethod->append (M ("TP_RETINEX_MAP_GAUS"));
-    mapMethod->append (M ("TP_RETINEX_MAP_MAPP"));
-    mapMethod->append (M ("TP_RETINEX_MAP_MAPT"));
-    mapMethod->set_active (0);
-    mapMethodConn = mapMethod->signal_changed().connect ( sigc::mem_fun (*this, &Retinex::mapMethodChanged) );
-    mapMethod->set_tooltip_markup (M ("TP_RETINEX_MAP_METHOD_TOOLTIP"));
-
-    highlights   = Gtk::manage (new Adjuster (M ("TP_SHADOWSHLIGHTS_HIGHLIGHTS"), 0, 100, 1, 0));
-    h_tonalwidth = Gtk::manage (new Adjuster (M ("TP_SHADOWSHLIGHTS_HLTONALW"), 10, 100, 1, 80));
-    shadows      = Gtk::manage (new Adjuster (M ("TP_SHADOWSHLIGHTS_SHADOWS"), 0, 100, 1, 0));
-    s_tonalwidth = Gtk::manage (new Adjuster (M ("TP_SHADOWSHLIGHTS_SHTONALW"), 10, 100, 1, 80));
-    radius = Gtk::manage (new Adjuster (M ("TP_SHADOWSHLIGHTS_RADIUS"), 5, 100, 1, 40));
+    mapMethod->append (M("TP_RETINEX_MAP_NONE"));
+    mapMethod->append (M("TP_RETINEX_MAP_GAUS"));
+    mapMethod->append (M("TP_RETINEX_MAP_MAPP"));
+    mapMethod->append (M("TP_RETINEX_MAP_MAPT"));
+    mapMethod->set_active(0);
+    mapMethodConn = mapMethod->signal_changed().connect ( sigc::mem_fun(*this, &Retinex::mapMethodChanged) );
+    mapMethod->set_tooltip_markup (M("TP_RETINEX_MAP_METHOD_TOOLTIP"));
+
+    highlights   = Gtk::manage (new Adjuster (M("TP_SHADOWSHLIGHTS_HIGHLIGHTS"), 0, 100, 1, 0));
+    h_tonalwidth = Gtk::manage (new Adjuster (M("TP_SHADOWSHLIGHTS_HLTONALW"), 10, 100, 1, 80));
+    shadows      = Gtk::manage (new Adjuster (M("TP_SHADOWSHLIGHTS_SHADOWS"), 0, 100, 1, 0));
+    s_tonalwidth = Gtk::manage (new Adjuster (M("TP_SHADOWSHLIGHTS_SHTONALW"), 10, 100, 1, 80));
+    radius = Gtk::manage (new Adjuster (M("TP_SHADOWSHLIGHTS_RADIUS"), 5, 100, 1, 40));
 
     viewbox = Gtk::manage (new Gtk::HBox ());
-    labview = Gtk::manage (new Gtk::Label (M ("TP_RETINEX_VIEW") + ":"));
+    labview = Gtk::manage (new Gtk::Label (M("TP_RETINEX_VIEW") + ":"));
     viewbox->pack_start (*labview, Gtk::PACK_SHRINK, 1);
 
     viewMethod = Gtk::manage (new MyComboBoxText ());
-    viewMethod->append (M ("TP_RETINEX_VIEW_NONE"));
-    viewMethod->append (M ("TP_RETINEX_VIEW_UNSHARP"));
-    viewMethod->append (M ("TP_RETINEX_VIEW_MASK"));
-    viewMethod->append (M ("TP_RETINEX_VIEW_TRAN"));
-    viewMethod->append (M ("TP_RETINEX_VIEW_TRAN2"));
-    viewMethod->set_active (0);
-    viewMethodConn = viewMethod->signal_changed().connect ( sigc::mem_fun (*this, &Retinex::viewMethodChanged) );
-    viewMethod->set_tooltip_markup (M ("TP_RETINEX_VIEW_METHOD_TOOLTIP"));
-
-    curveEditorGH = new CurveEditorGroup (options.lastRetinexDir, M ("TP_RETINEX_CONTEDIT_LH"));
+    viewMethod->append (M("TP_RETINEX_VIEW_NONE"));
+    viewMethod->append (M("TP_RETINEX_VIEW_UNSHARP"));
+    viewMethod->append (M("TP_RETINEX_VIEW_MASK"));
+    viewMethod->append (M("TP_RETINEX_VIEW_TRAN"));
+    viewMethod->append (M("TP_RETINEX_VIEW_TRAN2"));
+    viewMethod->set_active(0);
+    viewMethodConn = viewMethod->signal_changed().connect ( sigc::mem_fun(*this, &Retinex::viewMethodChanged) );
+    viewMethod->set_tooltip_markup (M("TP_RETINEX_VIEW_METHOD_TOOLTIP"));
+
+    curveEditorGH = new CurveEditorGroup (options.lastRetinexDir, M("TP_RETINEX_CONTEDIT_LH"));
     curveEditorGH->setCurveListener (this);
 
-    lhshape = static_cast<FlatCurveEditor*> (curveEditorGH->addCurve (CT_Flat, M ("TP_RETINEX_CURVEEDITOR_LH")));
-    lhshape->setTooltip (M ("TP_RETINEX_CURVEEDITOR_LH_TOOLTIP"));
-    lhshape->setCurveColorProvider (this, 4);
+    lhshape = static_cast<FlatCurveEditor*>(curveEditorGH->addCurve(CT_Flat, M("TP_RETINEX_CURVEEDITOR_LH")));
+    lhshape->setTooltip(M("TP_RETINEX_CURVEEDITOR_LH_TOOLTIP"));
+    lhshape->setCurveColorProvider(this, 4);
 
     milestones.clear();
 
     for (int i = 0; i < 7; i++) {
         float R, G, B;
-        float x = float (i) * (1.0f / 6.0);
-        Color::hsv2rgb01 (x, 0.5f, 0.5f, R, G, B);
-        milestones.push_back ( GradientMilestone (double (x), double (R), double (G), double (B)) );
-    }
-
-    lhshape->setBottomBarBgGradient (milestones);
+        float x = float(i) * (1.0f / 6.0);
+        Color::hsv2rgb01(x, 0.5f, 0.5f, R, G, B);
+        milestones.push_back( GradientMilestone(double(x), double(R), double(G), double(B)) );
+    }
+
+    lhshape->setBottomBarBgGradient(milestones);
 
     curveEditorGH->curveListComplete();
 
-    medianmap = Gtk::manage (new Gtk::CheckButton (M ("TP_RETINEX_MEDIAN")));
+    medianmap = Gtk::manage (new Gtk::CheckButton (M("TP_RETINEX_MEDIAN")));
     medianmap->set_active (true);
-    medianmapConn  = medianmap->signal_toggled().connect ( sigc::mem_fun (*this, &Retinex::medianmapChanged) );
+    medianmapConn  = medianmap->signal_toggled().connect( sigc::mem_fun(*this, &Retinex::medianmapChanged) );
 
     settingsVBox->pack_start (*mMLabels);
     mMLabels->show ();
@@ -291,13 +278,9 @@
     equalVBox->pack_start (*curveEditorGH, Gtk::PACK_SHRINK, 4);
     curveEditorGH->show();
 
-    gambox->pack_start (*gammaretinex);
-
-<<<<<<< HEAD
-    settingsVBox->pack_start (*gambox);
-=======
+    gambox->pack_start(*gammaretinex);
+
     equalVBox->pack_start(*gambox);
->>>>>>> 4cf80e7c
     gammaretinex->show();
 
     equalVBox->pack_start (*gam);
@@ -362,14 +345,14 @@
     gainFrame->add(*gainBox);
     settingsVBox->pack_start (*gainFrame);
 
-    viewbox->pack_start (*viewMethod);
+    viewbox->pack_start(*viewMethod);
 //   settingsVBox->pack_start(*viewbox);
-    retinexVBox->pack_start (*viewbox);
+    retinexVBox->pack_start(*viewbox);
     //settingsVBox->pack_start (*viewMethod);
 
-    mapbox->pack_start (*mapMethod);
+    mapbox->pack_start(*mapMethod);
     // settingsVBox->pack_start(*mapbox);
-    p1VBox->pack_start (*mapbox);
+    p1VBox->pack_start(*mapbox);
 
     p1VBox->pack_start (*curveEditormap, Gtk::PACK_SHRINK, 4);
     curveEditormap->show();
@@ -395,26 +378,17 @@
 
     //  settingsVBox->pack_start (*Gtk::manage (new  Gtk::HSeparator()));
 
-<<<<<<< HEAD
-    settingsVBox->pack_start ( *transmissionCurveEditorG, Gtk::PACK_SHRINK, 2);
-    transmissionCurveEditorG->show();
-
-    settingsVBox->pack_start (*medianmap);
-    medianmap->show ();
-    expsettings->add (*settingsVBox);
-    expsettings->setLevel (2);
-=======
 
     expsettings->add(*settingsVBox);
->>>>>>> 4cf80e7c
 
     neutrHBox = Gtk::manage (new Gtk::HBox ());
-
-    neutral = Gtk::manage (new Gtk::Button (M ("TP_RETINEX_NEUTRAL")));
+    neutrHBox->set_border_width (2);
+
+    neutral = Gtk::manage (new Gtk::Button (M("TP_RETINEX_NEUTRAL")));
     RTImage *resetImg = Gtk::manage (new RTImage ("gtk-undo-ltr-small.png", "gtk-undo-rtl-small.png"));
-    neutral->set_image (*resetImg);
-    neutral->set_tooltip_text (M ("TP_RETINEX_NEUTRAL_TIP"));
-    neutralconn = neutral->signal_pressed().connect ( sigc::mem_fun (*this, &Retinex::neutral_pressed) );
+    neutral->set_image(*resetImg);
+    neutral->set_tooltip_text (M("TP_RETINEX_NEUTRAL_TIP"));
+    neutralconn = neutral->signal_pressed().connect( sigc::mem_fun(*this, &Retinex::neutral_pressed) );
     neutral->show();
     neutrHBox->pack_start (*neutral);
 
@@ -542,7 +516,7 @@
     }
 
     pack_start (*retinexVBox);
-    p1Frame->add (*p1VBox);
+    p1Frame->add(*p1VBox);
     pack_start (*p1Frame, Gtk::PACK_EXPAND_WIDGET, 4);
 
     pack_start (*expsettings);
@@ -568,30 +542,30 @@
 }
 void Retinex::neutral_pressed ()
 {
-    neigh->resetValue (false);
-    gain->resetValue (false);
-    offs->resetValue (false);
-    str->resetValue (false);
-    scal->resetValue (false);
-    iter->resetValue (false);
-    grad->resetValue (false);
-    grads->resetValue (false);
-    vart->resetValue (false);
-    limd->resetValue (false);
-    highl->resetValue (false);
-    baselog->resetValue (false);
-    gam->resetValue (false);
-    slope->resetValue (false);
-    highlights->resetValue (false);
-    h_tonalwidth->resetValue (false);
-    shadows->resetValue (false);
-    s_tonalwidth->resetValue (false);
-    radius->resetValue (false);
-    mapMethod->set_active (0);
-    viewMethod->set_active (0);
-    retinexMethod->set_active (2);
-    retinexcolorspace->set_active (0);
-    gammaretinex->set_active (0);
+    neigh->resetValue(false);
+    gain->resetValue(false);
+    offs->resetValue(false);
+    str->resetValue(false);
+    scal->resetValue(false);
+    iter->resetValue(false);
+    grad->resetValue(false);
+    grads->resetValue(false);
+    vart->resetValue(false);
+    limd->resetValue(false);
+    highl->resetValue(false);
+    baselog->resetValue(false);
+    gam->resetValue(false);
+    slope->resetValue(false);
+    highlights->resetValue(false);
+    h_tonalwidth->resetValue(false);
+    shadows->resetValue(false);
+    s_tonalwidth->resetValue(false);
+    radius->resetValue(false);
+    mapMethod->set_active(0);
+    viewMethod->set_active(0);
+    retinexMethod->set_active(2);
+    retinexcolorspace->set_active(0);
+    gammaretinex->set_active(0);
     transmissionShape->reset();
     gaintransmissionShape->reset();
     cdshape->reset();
@@ -603,19 +577,19 @@
 void Retinex::foldAllButMe (GdkEventButton* event, MyExpander *expander)
 {
     if (event->button == 3) {
-        expsettings->set_expanded (expsettings == expander);
-    }
-}
-
-void Retinex::writeOptions (std::vector<int> &tpOpen)
+        expsettings->set_expanded(expsettings == expander);
+    }
+}
+
+void Retinex::writeOptions(std::vector<int> &tpOpen)
 {
     tpOpen.push_back (expsettings->get_expanded ());
 }
 
-void Retinex::updateToolState (std::vector<int> &tpOpen)
-{
-    if (tpOpen.size() == 10) {
-        expsettings->set_expanded (tpOpen.at (9));
+void Retinex::updateToolState(std::vector<int> &tpOpen)
+{
+    if(tpOpen.size() == 10) {
+        expsettings->set_expanded(tpOpen.at(9));
     }
 }
 
@@ -626,7 +600,7 @@
 int minmaxChangedUI (void* data)
 {
     GThreadLock lock; // All GUI access from idle_add callbacks or separate thread HAVE to be protected
-    (static_cast<Retinex*> (data))->minmaxComputed_ ();
+    (static_cast<Retinex*>(data))->minmaxComputed_ ();
     return 0;
 }
 
@@ -661,10 +635,10 @@
         nX = nextmin;
         nY = nextmax;
         {
-            mMLabels->set_text (
-                Glib::ustring::compose (M ("TP_RETINEX_MLABEL"),
-                                        Glib::ustring::format (std::fixed, std::setprecision (0), nX),
-                                        Glib::ustring::format (std::fixed, std::setprecision (0), nY))
+            mMLabels->set_text(
+                Glib::ustring::compose(M("TP_RETINEX_MLABEL"),
+                                       Glib::ustring::format(std::fixed, std::setprecision(0), nX),
+                                       Glib::ustring::format(std::fixed, std::setprecision(0), nY))
             );
         }
     }
@@ -681,17 +655,17 @@
         nB = nextmaxT;
         nS = nextsigma;
         {
-            transLabels->set_text (
-                Glib::ustring::compose (M ("TP_RETINEX_TLABEL"),
-                                        Glib::ustring::format (std::fixed, std::setprecision (1), nm),
-                                        Glib::ustring::format (std::fixed, std::setprecision (1), nM),
-                                        Glib::ustring::format (std::fixed, std::setprecision (1), nZ),
-                                        Glib::ustring::format (std::fixed, std::setprecision (1), nS))
+            transLabels->set_text(
+                Glib::ustring::compose(M("TP_RETINEX_TLABEL"),
+                                       Glib::ustring::format(std::fixed, std::setprecision(1), nm),
+                                       Glib::ustring::format(std::fixed, std::setprecision(1), nM),
+                                       Glib::ustring::format(std::fixed, std::setprecision(1), nZ),
+                                       Glib::ustring::format(std::fixed, std::setprecision(1), nS))
             );
-            transLabels2->set_text (
-                Glib::ustring::compose (M ("TP_RETINEX_TLABEL2"),
-                                        Glib::ustring::format (std::fixed, std::setprecision (1), nA),
-                                        Glib::ustring::format (std::fixed, std::setprecision (1), nB))
+            transLabels2->set_text(
+                Glib::ustring::compose(M("TP_RETINEX_TLABEL2"),
+                                       Glib::ustring::format(std::fixed, std::setprecision(1), nA),
+                                       Glib::ustring::format(std::fixed, std::setprecision(1), nB))
             );
 
 
@@ -704,11 +678,11 @@
 void Retinex::read (const ProcParams* pp, const ParamsEdited* pedited)
 {
     disableListener ();
-    retinexMethodConn.block (true);
-    retinexColorSpaceConn.block (true);
-    gammaretinexConn.block (true);
-    mapMethodConn.block (true);
-    viewMethodConn.block (true);
+    retinexMethodConn.block(true);
+    retinexColorSpaceConn.block(true);
+    gammaretinexConn.block(true);
+    mapMethodConn.block(true);
+    viewMethodConn.block(true);
 
 
     if (pedited) {
@@ -736,23 +710,23 @@
 
 
         if (!pedited->retinex.retinexMethod) {
-            retinexMethod->set_active_text (M ("GENERAL_UNCHANGED"));
+            retinexMethod->set_active_text(M("GENERAL_UNCHANGED"));
         }
 
         if (!pedited->retinex.mapMethod) {
-            mapMethod->set_active_text (M ("GENERAL_UNCHANGED"));
+            mapMethod->set_active_text(M("GENERAL_UNCHANGED"));
         }
 
         if (!pedited->retinex.viewMethod) {
-            viewMethod->set_active_text (M ("GENERAL_UNCHANGED"));
+            viewMethod->set_active_text(M("GENERAL_UNCHANGED"));
         }
 
         if (!pedited->retinex.retinexcolorspace) {
-            retinexcolorspace->set_active_text (M ("GENERAL_UNCHANGED"));
+            retinexcolorspace->set_active_text(M("GENERAL_UNCHANGED"));
         }
 
         if (!pedited->retinex.gammaretinex) {
-            gammaretinex->set_active_text (M ("GENERAL_UNCHANGED"));
+            gammaretinex->set_active_text(M("GENERAL_UNCHANGED"));
         }
 
         cdshape->setUnChanged  (!pedited->retinex.cdcurve);
@@ -785,24 +759,16 @@
     shadows->setValue       (pp->retinex.shadows);
     s_tonalwidth->setValue  (pp->retinex.stonalwidth);
 
-<<<<<<< HEAD
-//    grbl->setValue  (pp->retinex.grbl);
-    if (pp->retinex.iter == 1)   {
-        grad->set_sensitive (false);
-        scal->set_sensitive (false);
-        grads->set_sensitive (false);
-=======
     skal->setValue  (pp->retinex.skal);
 
     if(pp->retinex.iter == 1)   {
         grad->set_sensitive(false);
         scal->set_sensitive(false);
         grads->set_sensitive(false);
->>>>>>> 4cf80e7c
     } else {
-        grad->set_sensitive (true);
-        scal->set_sensitive (true);
-        grads->set_sensitive (true);
+        grad->set_sensitive(true);
+        scal->set_sensitive(true);
+        grads->set_sensitive(true);
     }
 
     setEnabled (pp->retinex.enabled);
@@ -873,20 +839,20 @@
     mapMethodChanged ();
     viewMethodChanged ();
 
-    medianmapConn.block (true);
+    medianmapConn.block(true);
     medianmapChanged ();
-    medianmapConn.block (false);
+    medianmapConn.block(false);
 
     cdshape->setCurve  (pp->retinex.cdcurve);
     cdshapeH->setCurve  (pp->retinex.cdHcurve);
     lhshape->setCurve  (pp->retinex.lhcurve);
     mapshape->setCurve  (pp->retinex.mapcurve);
 
-    retinexMethodConn.block (false);
-    retinexColorSpaceConn.block (false);
-    gammaretinexConn.block (false);
-    mapMethodConn.block (false);
-    viewMethodConn.block (false);
+    retinexMethodConn.block(false);
+    retinexColorSpaceConn.block(false);
+    gammaretinexConn.block(false);
+    mapMethodConn.block(false);
+    viewMethodConn.block(false);
     transmissionShape->setCurve (pp->retinex.transmissionCurve);
     gaintransmissionShape->setCurve (pp->retinex.gaintransmissionCurve);
 
@@ -930,11 +896,11 @@
     pp->retinex.stonalwidth   = (int)s_tonalwidth->getValue ();
 
     if (pedited) {
-        pedited->retinex.retinexMethod    = retinexMethod->get_active_text() != M ("GENERAL_UNCHANGED");
-        pedited->retinex.retinexcolorspace    = retinexcolorspace->get_active_text() != M ("GENERAL_UNCHANGED");
-        pedited->retinex.gammaretinex    = gammaretinex->get_active_text() != M ("GENERAL_UNCHANGED");
-        pedited->retinex.mapMethod    = mapMethod->get_active_text() != M ("GENERAL_UNCHANGED");
-        pedited->retinex.viewMethod    = viewMethod->get_active_text() != M ("GENERAL_UNCHANGED");
+        pedited->retinex.retinexMethod    = retinexMethod->get_active_text() != M("GENERAL_UNCHANGED");
+        pedited->retinex.retinexcolorspace    = retinexcolorspace->get_active_text() != M("GENERAL_UNCHANGED");
+        pedited->retinex.gammaretinex    = gammaretinex->get_active_text() != M("GENERAL_UNCHANGED");
+        pedited->retinex.mapMethod    = mapMethod->get_active_text() != M("GENERAL_UNCHANGED");
+        pedited->retinex.viewMethod    = viewMethod->get_active_text() != M("GENERAL_UNCHANGED");
 
         //%%%%%%%%%%%%%%%%%%%%%%
         pedited->retinex.str   = str->getEditedState ();
@@ -1030,7 +996,7 @@
 void Retinex::retinexMethodChanged()
 {
 
-    if (retinexMethod->get_active_row_number() == 3) {
+    if(retinexMethod->get_active_row_number() == 3) {
         highl->show();
     } else {
         highl->hide();
@@ -1046,14 +1012,14 @@
 void Retinex::mapMethodChanged()
 {
 
-    if (mapMethod->get_active_row_number() == 1  /*|| mapMethod->get_active_row_number() == 2*/) {
+    if(mapMethod->get_active_row_number() == 1  /*|| mapMethod->get_active_row_number() == 2*/) {
         curveEditormap->show();
         highlights->show();
         h_tonalwidth->show();
         shadows->show();
         s_tonalwidth->show();
         radius->show();
-    } else if (mapMethod->get_active_row_number() == 2  || mapMethod->get_active_row_number() == 3) {
+    } else if(mapMethod->get_active_row_number() == 2  || mapMethod->get_active_row_number() == 3) {
         curveEditormap->show();
         highlights->show();
         h_tonalwidth->show();
@@ -1077,7 +1043,7 @@
 
 void Retinex::viewMethodChanged()
 {
-    if (viewMethod->get_active_row_number() == 1 || viewMethod->get_active_row_number() == 2) {
+    if(viewMethod->get_active_row_number() == 1 || viewMethod->get_active_row_number() == 2) {
         //    vart->hide();
         gain->hide();
         offs->hide();
@@ -1089,7 +1055,7 @@
         grad->hide();
         grads->hide();
         curveEditorGH->hide();
-    } else if (viewMethod->get_active_row_number() == 3 || viewMethod->get_active_row_number() == 4) {
+    } else if(viewMethod->get_active_row_number() == 3 || viewMethod->get_active_row_number() == 4) {
         gain->hide();
         offs->hide();
         transmissionCurveEditorG->show();
@@ -1123,15 +1089,15 @@
     if (!batchMode) {
         curveEditorGH->show();
 
-        if (retinexcolorspace->get_active_row_number() == 0) {
+        if(retinexcolorspace->get_active_row_number() == 0) {
             curveEditorGD->show();
             curveEditorGDH->hide();
             baselog->show();
-        } else if (retinexcolorspace->get_active_row_number() == 1) {
+        } else if(retinexcolorspace->get_active_row_number() == 1) {
             curveEditorGD->hide();
             curveEditorGDH->show();
             baselog->show();
-        } else if (retinexcolorspace->get_active_row_number() == 2) {
+        } else if(retinexcolorspace->get_active_row_number() == 2) {
             curveEditorGD->hide();
             curveEditorGDH->show();
             baselog->hide();
@@ -1152,10 +1118,10 @@
 void Retinex::gammaretinexChanged()
 {
     if (!batchMode) {
-        if (gammaretinex->get_active_row_number() == 4) {
+        if(gammaretinex->get_active_row_number() == 4) {
             gam->show();
             slope->show();
-        } else if (gammaretinex->get_active_row_number() != 4) {
+        } else if(gammaretinex->get_active_row_number() != 4) {
             gam->hide();
             slope->hide();
         }
@@ -1186,11 +1152,11 @@
     if (listener) {
         if (medianmap->get_active()) {
             if (getEnabled()) {
-                listener->panelChanged (EvRetinexmedianmap, M ("GENERAL_ENABLED"));
+                listener->panelChanged (EvRetinexmedianmap, M("GENERAL_ENABLED"));
             }
         } else {
             if (getEnabled()) {
-                listener->panelChanged (EvRetinexmedianmap, M ("GENERAL_DISABLED"));
+                listener->panelChanged (EvRetinexmedianmap, M("GENERAL_DISABLED"));
             }
         }
 
@@ -1274,14 +1240,14 @@
 
 void Retinex::setAdjusterBehavior (bool strAdd, bool neighAdd, bool limdAdd, bool gainAdd, bool offsAdd, bool vartAdd, bool gamAdd, bool slopeAdd)
 {
-    str->setAddMode (strAdd);
-    neigh->setAddMode (neighAdd);
-    limd->setAddMode (limdAdd);
-    gain->setAddMode (gainAdd);
-    offs->setAddMode (offsAdd);
-    vart->setAddMode (vartAdd);
-    gam->setAddMode (gamAdd);
-    slope->setAddMode (slopeAdd);
+    str->setAddMode(strAdd);
+    neigh->setAddMode(neighAdd);
+    limd->setAddMode(limdAdd);
+    gain->setAddMode(gainAdd);
+    offs->setAddMode(offsAdd);
+    vart->setAddMode(vartAdd);
+    gam->setAddMode(gamAdd);
+    slope->setAddMode(slopeAdd);
 }
 
 
@@ -1292,14 +1258,14 @@
         return;
     }
 
-    if (iter->getTextValue() > "1") {
-        scal->set_sensitive (true);
-        grad->set_sensitive (true);
-        grads->set_sensitive (true);
+    if(iter->getTextValue() > "1") {
+        scal->set_sensitive(true);
+        grad->set_sensitive(true);
+        grads->set_sensitive(true);
     } else {
-        scal->set_sensitive (false);
-        grad->set_sensitive (false);
-        grads->set_sensitive (false);
+        scal->set_sensitive(false);
+        grad->set_sensitive(false);
+        grads->set_sensitive(false);
     }
 
 
@@ -1367,21 +1333,17 @@
 {
     if (listener && getEnabled()) {
         if (ce == cdshape) {
-            listener->panelChanged (EvLCDCurve, M ("HISTORY_CUSTOMCURVE"));
+            listener->panelChanged (EvLCDCurve, M("HISTORY_CUSTOMCURVE"));
         } else if (ce == cdshapeH) {
-            listener->panelChanged (EvLCDHCurve, M ("HISTORY_CUSTOMCURVE"));
+            listener->panelChanged (EvLCDHCurve, M("HISTORY_CUSTOMCURVE"));
         } else if (ce == transmissionShape) {
-<<<<<<< HEAD
-            listener->panelChanged (EvRetinextransmission, M ("HISTORY_CUSTOMCURVE"));
-=======
             listener->panelChanged (EvRetinextransmission, M("HISTORY_CUSTOMCURVE"));
         } else if (ce == gaintransmissionShape) {
             listener->panelChanged (EvRetinexgaintransmission, M("HISTORY_CUSTOMCURVE"));
->>>>>>> 4cf80e7c
         } else if (ce == lhshape) {
-            listener->panelChanged (EvRetinexlhcurve, M ("HISTORY_CUSTOMCURVE"));
+            listener->panelChanged (EvRetinexlhcurve, M("HISTORY_CUSTOMCURVE"));
         } else if (ce == mapshape) {
-            listener->panelChanged (EvRetinexmapcurve, M ("HISTORY_CUSTOMCURVE"));
+            listener->panelChanged (EvRetinexmapcurve, M("HISTORY_CUSTOMCURVE"));
         }
     }
 }
@@ -1391,11 +1353,11 @@
 
     if (listener) {
         if (get_inconsistent()) {
-            listener->panelChanged (EvRetinexEnabled, M ("GENERAL_UNCHANGED"));
+            listener->panelChanged (EvRetinexEnabled, M("GENERAL_UNCHANGED"));
         } else if (getEnabled()) {
-            listener->panelChanged (EvRetinexEnabled, M ("GENERAL_ENABLED"));
+            listener->panelChanged (EvRetinexEnabled, M("GENERAL_ENABLED"));
         } else {
-            listener->panelChanged (EvRetinexEnabled, M ("GENERAL_DISABLED"));
+            listener->panelChanged (EvRetinexEnabled, M("GENERAL_DISABLED"));
         }
     }
 }
@@ -1403,22 +1365,22 @@
 
 void Retinex::trimValues (rtengine::procparams::ProcParams* pp)
 {
-    str->trimValue (pp->retinex.str);
-    scal->trimValue (pp->retinex.scal);
-    iter->trimValue (pp->retinex.iter);
-    grad->trimValue (pp->retinex.grad);
-    grads->trimValue (pp->retinex.grads);
-    neigh->trimValue (pp->retinex.neigh);
-    gain->trimValue (pp->retinex.gain);
-    offs->trimValue (pp->retinex.offs);
-    vart->trimValue (pp->retinex.vart);
-    limd->trimValue (pp->retinex.limd);
-    highl->trimValue (pp->retinex.highl);
-    baselog->trimValue (pp->retinex.baselog);
-    gam->trimValue (pp->retinex.gam);
-    slope->trimValue (pp->retinex.slope);
-    highlights->trimValue (pp->retinex.highlights);
-    shadows->trimValue (pp->retinex.shadows);
+    str->trimValue(pp->retinex.str);
+    scal->trimValue(pp->retinex.scal);
+    iter->trimValue(pp->retinex.iter);
+    grad->trimValue(pp->retinex.grad);
+    grads->trimValue(pp->retinex.grads);
+    neigh->trimValue(pp->retinex.neigh);
+    gain->trimValue(pp->retinex.gain);
+    offs->trimValue(pp->retinex.offs);
+    vart->trimValue(pp->retinex.vart);
+    limd->trimValue(pp->retinex.limd);
+    highl->trimValue(pp->retinex.highl);
+    baselog->trimValue(pp->retinex.baselog);
+    gam->trimValue(pp->retinex.gam);
+    slope->trimValue(pp->retinex.slope);
+    highlights->trimValue(pp->retinex.highlights);
+    shadows->trimValue(pp->retinex.shadows);
 
 
 }
@@ -1440,24 +1402,24 @@
 
     if (callerId == 1) {         // ch - main curve
 
-        Color::hsv2rgb01 (float (valX), float (valY), 0.5f, R, G, B);
+        Color::hsv2rgb01(float(valX), float(valY), 0.5f, R, G, B);
     } else if (callerId == 2) {  // cc - bottom bar
 
-        float value = (1.f - 0.7f) * float (valX) + 0.7f;
+        float value = (1.f - 0.7f) * float(valX) + 0.7f;
         // whole hue range
         // Y axis / from 0.15 up to 0.75 (arbitrary values; was 0.45 before)
-        Color::hsv2rgb01 (float (valY), float (valX), value, R, G, B);
+        Color::hsv2rgb01(float(valY), float(valX), value, R, G, B);
     } else if (callerId == 3) {  // lc - bottom bar
 
-        float value = (1.f - 0.7f) * float (valX) + 0.7f;
+        float value = (1.f - 0.7f) * float(valX) + 0.7f;
 
         // whole hue range
         // Y axis / from 0.15 up to 0.75 (arbitrary values; was 0.45 before)
-        Color::hsv2rgb01 (float (valY), float (valX), value, R, G, B);
+        Color::hsv2rgb01(float(valY), float(valX), value, R, G, B);
     } else if (callerId == 4) {  // LH - bottom bar
-        Color::hsv2rgb01 (float (valX), 0.5f, float (valY), R, G, B);
+        Color::hsv2rgb01(float(valX), 0.5f, float(valY), R, G, B);
     } else if (callerId == 5) {  // HH - bottom bar
-        float h = float ((valY - 0.5) * 0.3 + valX);
+        float h = float((valY - 0.5) * 0.3 + valX);
 
         if (h > 1.0f) {
             h -= 1.0f;
@@ -1465,12 +1427,12 @@
             h += 1.0f;
         }
 
-        Color::hsv2rgb01 (h, 0.5f, 0.5f, R, G, B);
-    }
-
-    caller->ccRed = double (R);
-    caller->ccGreen = double (G);
-    caller->ccBlue = double (B);
+        Color::hsv2rgb01(h, 0.5f, 0.5f, R, G, B);
+    }
+
+    caller->ccRed = double(R);
+    caller->ccGreen = double(G);
+    caller->ccBlue = double(B);
 }
 
 
