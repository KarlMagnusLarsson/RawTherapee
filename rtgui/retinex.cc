/*
 *  This file is part of RawTherapee.
 */
#include "retinex.h"
#include "mycurve.h"
#include "rtimage.h"

using namespace rtengine;
using namespace rtengine::procparams;

Retinex::Retinex () : FoldableToolPanel (this, "retinex", M ("TP_RETINEX_LABEL"), false, true)
{
    CurveListener::setMulti (true);
    std::vector<GradientMilestone> milestones;
    nextmin = 0.;
    nextmax = 0.;
    nextminiT = 0.;
    nextmaxiT = 0.;
    nextmeanT = 0.;
    nextsigma = 0.;
    nextminT = 0.;
    nextmaxT = 0.;

    Gtk::VBox * retinexVBox = Gtk::manage ( new Gtk::VBox());
    retinexVBox->set_spacing (2);

    Gtk::VBox * settingsVBox = Gtk::manage ( new ToolParamBlock());

    dhbox = Gtk::manage (new Gtk::HBox ());
    labmdh = Gtk::manage (new Gtk::Label (M ("TP_RETINEX_METHOD") + ":"));
    dhbox->pack_start (*labmdh, Gtk::PACK_SHRINK, 1);

    retinexMethod = Gtk::manage (new MyComboBoxText ());
    retinexMethod->append (M ("TP_RETINEX_LOW"));
    retinexMethod->append (M ("TP_RETINEX_UNIFORM"));
    retinexMethod->append (M ("TP_RETINEX_HIGH"));
    retinexMethod->append (M ("TP_RETINEX_HIGHLIG"));
//    retinexMethod->append (M("TP_RETINEX_HIGHLIGPLUS"));
    retinexMethod->set_active (0);
    retinexMethodConn = retinexMethod->signal_changed().connect ( sigc::mem_fun (*this, &Retinex::retinexMethodChanged) );
    retinexMethod->set_tooltip_markup (M ("TP_RETINEX_METHOD_TOOLTIP"));

    retinexcolorspace = Gtk::manage (new MyComboBoxText ());
    retinexcolorspace->append (M ("TP_RETINEX_LABSPACE"));
    retinexcolorspace->append (M ("TP_RETINEX_HSLSPACE_LOG"));
    retinexcolorspace->append (M ("TP_RETINEX_HSLSPACE_LIN"));
    retinexcolorspace->set_active (0);
    retinexColorSpaceConn = retinexcolorspace->signal_changed().connect ( sigc::mem_fun (*this, &Retinex::retinexColorSpaceChanged) );

    dhbox->pack_start (*retinexMethod);
    dhbox->pack_start (*retinexcolorspace);
    retinexVBox->pack_start (*dhbox);


    // Histogram equalizer Lab curve
    curveEditorGD = new CurveEditorGroup (options.lastRetinexDir, M ("TP_RETINEX_CONTEDIT_LAB"));
    curveEditorGD->setCurveListener (this);
    cdshape = static_cast<DiagonalCurveEditor*> (curveEditorGD->addCurve (CT_Diagonal, M ("TP_RETINEX_CURVEEDITOR_CD")));
    cdshape->setTooltip (M ("TP_RETINEX_CURVEEDITOR_CD_TOOLTIP"));
    std::vector<GradientMilestone> milestones22;

    milestones22.push_back ( GradientMilestone (0., 0., 0., 0.) );
    milestones22.push_back ( GradientMilestone (1., 1., 1., 1.) );
    cdshape->setBottomBarBgGradient (milestones22);
    cdshape->setLeftBarBgGradient (milestones22);

    curveEditorGD->curveListComplete();


    // Histogram equalizer HSL curve
    curveEditorGDH = new CurveEditorGroup (options.lastRetinexDir, M ("TP_RETINEX_CONTEDIT_HSL"));
    curveEditorGDH->setCurveListener (this);
    cdshapeH = static_cast<DiagonalCurveEditor*> (curveEditorGDH->addCurve (CT_Diagonal, M ("TP_RETINEX_CURVEEDITOR_CD")));
    cdshapeH->setTooltip (M ("TP_RETINEX_CURVEEDITOR_CD_TOOLTIP"));
    std::vector<GradientMilestone> milestones22H;

    milestones22H.push_back ( GradientMilestone (0., 0., 0., 0.) );
    milestones22H.push_back ( GradientMilestone (1., 1., 1., 1.) );
    cdshapeH->setBottomBarBgGradient (milestones22H);
    cdshapeH->setLeftBarBgGradient (milestones22H);

    curveEditorGDH->curveListComplete();

    curveEditormap = new CurveEditorGroup (options.lastRetinexDir, M ("TP_RETINEX_CONTEDIT_MAP"));
    curveEditormap->setCurveListener (this);
    mapshape = static_cast<DiagonalCurveEditor*> (curveEditormap->addCurve (CT_Diagonal, M ("TP_RETINEX_CURVEEDITOR_MAP")));
    mapshape->setTooltip (M ("TP_RETINEX_CURVEEDITOR_MAP_TOOLTIP"));
    std::vector<GradientMilestone> milestones222;
    milestones222.push_back ( GradientMilestone (0., 0., 0., 0.) );
    milestones222.push_back ( GradientMilestone (1., 1., 1., 1.) );
    mapshape->setBottomBarBgGradient (milestones222);
    mapshape->setLeftBarBgGradient (milestones222);

    curveEditormap->curveListComplete();

    // Transmission map curve
    transmissionCurveEditorG = new CurveEditorGroup (options.lastRetinexDir, M ("TP_RETINEX_TRANSMISSION"));
    transmissionCurveEditorG->setCurveListener (this);

    std::vector<double> defaultCurve;
    rtengine::RetinexParams::getDefaulttransmissionCurve (defaultCurve);
    transmissionShape = static_cast<FlatCurveEditor*> (transmissionCurveEditorG->addCurve (CT_Flat, "", NULL, false));
    transmissionShape->setIdentityValue (0.);
    transmissionShape->setResetCurve (FlatCurveType (defaultCurve.at (0)), defaultCurve);
    transmissionShape->setBottomBarBgGradient (milestones);
    transmissionCurveEditorG->set_tooltip_markup (M ("TP_RETINEX_TRANSMISSION_TOOLTIP"));

    transmissionCurveEditorG->curveListComplete();

    gambox = Gtk::manage (new Gtk::HBox ());
    labgam = Gtk::manage (new Gtk::Label (M ("TP_RETINEX_GAMMA") + ":"));
    gambox->pack_start (*labgam, Gtk::PACK_SHRINK, 1);

    gammaretinex = Gtk::manage (new MyComboBoxText ());
    gammaretinex->append (M ("TP_RETINEX_GAMMA_NONE"));
    gammaretinex->append (M ("TP_RETINEX_GAMMA_LOW"));
    gammaretinex->append (M ("TP_RETINEX_GAMMA_MID"));
    gammaretinex->append (M ("TP_RETINEX_GAMMA_HIGH"));
    gammaretinex->append (M ("TP_RETINEX_GAMMA_FREE"));
    gammaretinex->set_active (0);
    gammaretinexConn = gammaretinex->signal_changed().connect ( sigc::mem_fun (*this, &Retinex::gammaretinexChanged) );
    gammaretinex->set_tooltip_markup (M ("TP_RETINEX_GAMMA_TOOLTIP"));

    gam = Gtk::manage (new Adjuster (M ("TP_RETINEX_FREEGAMMA"), 0.6, 3.0, 0.01, 1.30));
    slope = Gtk::manage (new Adjuster (M ("TP_RETINEX_SLOPE"), 1., 20., 0.1, 3.));

    str = Gtk::manage (new Adjuster (M ("TP_RETINEX_STRENGTH"), 0, 100., 1., 20.));
    neigh = Gtk::manage (new Adjuster (M ("TP_RETINEX_NEIGHBOR"), 6, 100., 1., 80.));
    highl   = Gtk::manage (new Adjuster (M ("TP_RETINEX_HIGHLIGHT"), 1, 20, 1, 4));
    highl->set_tooltip_markup (M ("TP_RETINEX_HIGHLIGHT_TOOLTIP"));
    vart   = Gtk::manage (new Adjuster (M ("TP_RETINEX_VARIANCE"), 50, 500, 1, 200));
    vart->set_tooltip_markup (M ("TP_RETINEX_VARIANCE_TOOLTIP"));

    expsettings = new MyExpander (false, M ("TP_RETINEX_SETTINGS"));
    expsettings->signal_button_release_event().connect_notify ( sigc::bind ( sigc::mem_fun (this, &Retinex::foldAllButMe), expsettings) );

    retinexVBox->pack_start (*str);
    str->show ();

    retinexVBox->pack_start (*neigh);
    neigh->show ();

    retinexVBox->pack_start (*vart);
    vart->show ();

    retinexVBox->pack_start (*highl);
    highl->show ();

    mMLabels = Gtk::manage (new Gtk::Label ("---", Gtk::ALIGN_CENTER));
    mMLabels->set_tooltip_markup (M ("TP_RETINEX_MLABEL_TOOLTIP"));

    transLabels = Gtk::manage (new Gtk::Label ("---", Gtk::ALIGN_CENTER));
    transLabels->set_tooltip_markup (M ("TP_RETINEX_TLABEL_TOOLTIP"));
    transLabels2 = Gtk::manage (new Gtk::Label ("---", Gtk::ALIGN_CENTER));

    scal   = Gtk::manage (new Adjuster (M ("TP_RETINEX_SCALES"), -1, 6., 1., 3.));
    iter   = Gtk::manage (new Adjuster (M ("TP_RETINEX_ITER"), 1, 5., 1., 1.));
    grad   = Gtk::manage (new Adjuster (M ("TP_RETINEX_GRAD"), -2., 2., 1., 1.));
    grads   = Gtk::manage (new Adjuster (M ("TP_RETINEX_GRADS"), -2., 2., 1., 1.));
    gain   = Gtk::manage (new Adjuster (M ("TP_RETINEX_GAIN"), 20, 200, 1, 50));
    offs   = Gtk::manage (new Adjuster (M ("TP_RETINEX_OFFSET"), -10000, 10000, 1, 0));
//    vart   = Gtk::manage (new Adjuster (M("TP_RETINEX_VARIANCE"), 50, 500, 1, 125));
    limd   = Gtk::manage (new Adjuster (M ("TP_RETINEX_THRESHOLD"), 2, 100, 1, 8));
    baselog   = Gtk::manage (new Adjuster (M ("TP_RETINEX_BASELOG"), 1.1, 100., 0.001, 2.718));
//    grbl   = Gtk::manage (new Adjuster (M("TP_RETINEX_HIGHLIGHT3"), 1, 100, 1, 50));
    gain->set_tooltip_markup (M ("TP_RETINEX_GAIN_TOOLTIP"));
    scal->set_tooltip_markup (M ("TP_RETINEX_SCALES_TOOLTIP"));
    iter->set_tooltip_markup (M ("TP_RETINEX_ITER_TOOLTIP"));
    grad->set_tooltip_markup (M ("TP_RETINEX_GRAD_TOOLTIP"));
    grads->set_tooltip_markup (M ("TP_RETINEX_GRADS_TOOLTIP"));
//    vart->set_tooltip_markup (M("TP_RETINEX_VARIANCE_TOOLTIP"));
    limd->set_tooltip_markup (M ("TP_RETINEX_THRESHOLD_TOOLTIP"));
    baselog->set_tooltip_markup (M ("TP_RETINEX_BASELOG_TOOLTIP"));

    Gtk::Frame *p1Frame;
    p1Frame = Gtk::manage (new Gtk::Frame (M ("TP_RETINEX_LABEL_MASK")) );
    p1Frame->set_label_align (0.025, 0.5);

    Gtk::VBox *p1VBox;
    p1VBox = Gtk::manage ( new Gtk::VBox());
    p1VBox->set_spacing (2);

    mapbox = Gtk::manage (new Gtk::HBox ());
    labmap = Gtk::manage (new Gtk::Label (M ("TP_RETINEX_MAP") + ":"));
    mapbox->pack_start (*labmap, Gtk::PACK_SHRINK, 1);

    mapMethod = Gtk::manage (new MyComboBoxText ());
<<<<<<< HEAD
    mapMethod->append (M ("TP_RETINEX_MAP_NONE"));
//    mapMethod->append (M("TP_RETINEX_MAP_CURV"));
    mapMethod->append (M ("TP_RETINEX_MAP_GAUS"));
    mapMethod->append (M ("TP_RETINEX_MAP_MAPP"));
    mapMethod->append (M ("TP_RETINEX_MAP_MAPT"));
    mapMethod->set_active (0);
    mapMethodConn = mapMethod->signal_changed().connect ( sigc::mem_fun (*this, &Retinex::mapMethodChanged) );
    mapMethod->set_tooltip_markup (M ("TP_RETINEX_MAP_METHOD_TOOLTIP"));

    highlights   = Gtk::manage (new Adjuster (M ("TP_SHADOWSHLIGHTS_HIGHLIGHTS"), 0, 100, 1, 0));
    h_tonalwidth = Gtk::manage (new Adjuster (M ("TP_SHADOWSHLIGHTS_HLTONALW"), 10, 100, 1, 80));
    shadows      = Gtk::manage (new Adjuster (M ("TP_SHADOWSHLIGHTS_SHADOWS"), 0, 100, 1, 0));
    s_tonalwidth = Gtk::manage (new Adjuster (M ("TP_SHADOWSHLIGHTS_SHTONALW"), 10, 100, 1, 80));
    radius = Gtk::manage (new Adjuster (M ("TP_SHADOWSHLIGHTS_RADIUS"), 5, 100, 1, 40));
=======
    mapMethod->append_text (M("TP_RETINEX_MAP_NONE"));
    mapMethod->append_text (M("TP_RETINEX_MAP_GAUS"));
    mapMethod->append_text (M("TP_RETINEX_MAP_MAPP"));
    mapMethod->append_text (M("TP_RETINEX_MAP_MAPT"));
    mapMethod->set_active(0);
    mapMethodConn = mapMethod->signal_changed().connect ( sigc::mem_fun(*this, &Retinex::mapMethodChanged) );
    mapMethod->set_tooltip_markup (M("TP_RETINEX_MAP_METHOD_TOOLTIP"));

    highlights   = Gtk::manage (new Adjuster (M("TP_SHADOWSHLIGHTS_HIGHLIGHTS"), 0, 100, 1, 0));
    h_tonalwidth = Gtk::manage (new Adjuster (M("TP_SHADOWSHLIGHTS_HLTONALW"), 10, 100, 1, 80));
    shadows      = Gtk::manage (new Adjuster (M("TP_SHADOWSHLIGHTS_SHADOWS"), 0, 100, 1, 0));
    s_tonalwidth = Gtk::manage (new Adjuster (M("TP_SHADOWSHLIGHTS_SHTONALW"), 10, 100, 1, 80));
    radius = Gtk::manage (new Adjuster (M("TP_SHADOWSHLIGHTS_RADIUS"), 5, 100, 1, 40));
>>>>>>> ffd40314

    viewbox = Gtk::manage (new Gtk::HBox ());
    labview = Gtk::manage (new Gtk::Label (M ("TP_RETINEX_VIEW") + ":"));
    viewbox->pack_start (*labview, Gtk::PACK_SHRINK, 1);

    viewMethod = Gtk::manage (new MyComboBoxText ());
    viewMethod->append (M ("TP_RETINEX_VIEW_NONE"));
    viewMethod->append (M ("TP_RETINEX_VIEW_UNSHARP"));
    viewMethod->append (M ("TP_RETINEX_VIEW_MASK"));
    viewMethod->append (M ("TP_RETINEX_VIEW_TRAN"));
    viewMethod->append (M ("TP_RETINEX_VIEW_TRAN2"));
    viewMethod->set_active (0);
    viewMethodConn = viewMethod->signal_changed().connect ( sigc::mem_fun (*this, &Retinex::viewMethodChanged) );
    viewMethod->set_tooltip_markup (M ("TP_RETINEX_VIEW_METHOD_TOOLTIP"));

    curveEditorGH = new CurveEditorGroup (options.lastRetinexDir, M ("TP_RETINEX_CONTEDIT_LH"));
    curveEditorGH->setCurveListener (this);

    lhshape = static_cast<FlatCurveEditor*> (curveEditorGH->addCurve (CT_Flat, M ("TP_RETINEX_CURVEEDITOR_LH")));
    lhshape->setTooltip (M ("TP_RETINEX_CURVEEDITOR_LH_TOOLTIP"));
    lhshape->setCurveColorProvider (this, 4);

    milestones.clear();

    for (int i = 0; i < 7; i++) {
        float R, G, B;
        float x = float (i) * (1.0f / 6.0);
        Color::hsv2rgb01 (x, 0.5f, 0.5f, R, G, B);
        milestones.push_back ( GradientMilestone (double (x), double (R), double (G), double (B)) );
    }

    lhshape->setBottomBarBgGradient (milestones);

    curveEditorGH->curveListComplete();

    medianmap = Gtk::manage (new Gtk::CheckButton (M ("TP_RETINEX_MEDIAN")));
    medianmap->set_active (true);
    medianmapConn  = medianmap->signal_toggled().connect ( sigc::mem_fun (*this, &Retinex::medianmapChanged) );

    settingsVBox->pack_start (*mMLabels);
    mMLabels->show ();

    settingsVBox->pack_start (*transLabels);
    transLabels->show ();

    settingsVBox->pack_start (*transLabels2);
    transLabels2->show ();

    settingsVBox->pack_start (*curveEditorGD, Gtk::PACK_SHRINK, 4);
    curveEditorGD->show();

    settingsVBox->pack_start (*curveEditorGDH, Gtk::PACK_SHRINK, 4);
    curveEditorGDH->show();

    settingsVBox->pack_start (*curveEditorGH, Gtk::PACK_SHRINK, 4);
    curveEditorGH->show();

    gambox->pack_start (*gammaretinex);

    settingsVBox->pack_start (*gambox);
    gammaretinex->show();

    settingsVBox->pack_start (*gam);
    gam->show ();

    settingsVBox->pack_start (*slope);
    slope->show ();


    settingsVBox->pack_start (*iter);
    iter->show ();

    settingsVBox->pack_start (*scal);
    scal->show ();

    settingsVBox->pack_start (*grad);
    grad->show ();

    settingsVBox->pack_start (*grads);
    grads->show ();

    settingsVBox->pack_start (*gain);
    gain->show ();

    settingsVBox->pack_start (*offs);
    offs->show ();

//    settingsVBox->pack_start (*vart);
//    vart->show ();

    settingsVBox->pack_start (*limd);
    limd->show ();

    // settingsVBox->pack_start (*Gtk::manage (new  Gtk::HSeparator()));

    viewbox->pack_start (*viewMethod);
//   settingsVBox->pack_start(*viewbox);
    retinexVBox->pack_start (*viewbox);
    //settingsVBox->pack_start (*viewMethod);

    mapbox->pack_start (*mapMethod);
    // settingsVBox->pack_start(*mapbox);
    p1VBox->pack_start (*mapbox);

    p1VBox->pack_start (*curveEditormap, Gtk::PACK_SHRINK, 4);
    curveEditormap->show();

    p1VBox->pack_start (*highlights);
    highlights->show();
    p1VBox->pack_start (*h_tonalwidth);
    h_tonalwidth->show();
    p1VBox->pack_start (*shadows);
    shadows->show();
    p1VBox->pack_start (*s_tonalwidth);
    s_tonalwidth->show();
    p1VBox->pack_start (*radius);
    radius->show();



//    settingsVBox->pack_start (*highl);
//    highl->show ();

//    settingsVBox->pack_start (*baselog);
//    baselog->show ();

//    settingsVBox->pack_start (*grbl);
//    grbl->show ();
    //  settingsVBox->pack_start (*Gtk::manage (new  Gtk::HSeparator()));

    settingsVBox->pack_start ( *transmissionCurveEditorG, Gtk::PACK_SHRINK, 2);
    transmissionCurveEditorG->show();

    settingsVBox->pack_start (*medianmap);
    medianmap->show ();
    expsettings->add (*settingsVBox);
    expsettings->setLevel (2);

    neutrHBox = Gtk::manage (new Gtk::HBox ());

    neutral = Gtk::manage (new Gtk::Button (M ("TP_RETINEX_NEUTRAL")));
    RTImage *resetImg = Gtk::manage (new RTImage ("gtk-undo-ltr-small.png", "gtk-undo-rtl-small.png"));
    neutral->set_image (*resetImg);
    neutral->set_tooltip_text (M ("TP_RETINEX_NEUTRAL_TIP"));
    neutralconn = neutral->signal_pressed().connect ( sigc::mem_fun (*this, &Retinex::neutral_pressed) );
    neutral->show();
    neutrHBox->pack_start (*neutral);



    str->setAdjusterListener (this);

    if (str->delay < 200) {
        str->delay = 200;
    }

    scal->setAdjusterListener (this);

    if (scal->delay < 200) {
        scal->delay = 200;
    }

    iter->setAdjusterListener (this);

    if (iter->delay < 200) {
        iter->delay = 200;
    }

    grad->setAdjusterListener (this);

    if (grad->delay < 200) {
        grad->delay = 200;
    }

    grads->setAdjusterListener (this);

    if (grads->delay < 200) {
        grads->delay = 200;
    }

    gam->setAdjusterListener (this);

    if (gam->delay < 500) {
        gam->delay = 500;
    }

    slope->setAdjusterListener (this);

    if (slope->delay < 500) {
        slope->delay = 500;
    }

    neigh->setAdjusterListener (this);

    if (neigh->delay < 200) {
        neigh->delay = 200;
    }

    gain->setAdjusterListener (this);

    if (gain->delay < 200) {
        gain->delay = 200;
    }

    offs->setAdjusterListener (this);

    if (offs->delay < 200) {
        offs->delay = 200;
    }

    vart->setAdjusterListener (this);

    if (vart->delay < 200) {
        vart->delay = 200;
    }

    limd->setAdjusterListener (this);

    if (limd->delay < 200) {
        limd->delay = 200;
    }

    highl->setAdjusterListener (this);

    if (highl->delay < 200) {
        highl->delay = 200;
    }

    baselog->setAdjusterListener (this);

    if (baselog->delay < 200) {
        baselog->delay = 200;
    }


    radius->setAdjusterListener (this);

    if (radius->delay < 200) {
        radius->delay = 200;
    }

    highlights->setAdjusterListener (this);

    if (highlights->delay < 200) {
        highlights->delay = 200;
    }

    h_tonalwidth->setAdjusterListener (this);

    if (h_tonalwidth->delay < 200) {
        h_tonalwidth->delay = 200;
    }

    shadows->setAdjusterListener (this);

    if (shadows->delay < 200) {
        shadows->delay = 200;
    }

    s_tonalwidth->setAdjusterListener (this);

    if (s_tonalwidth->delay < 200) {
        s_tonalwidth->delay = 200;
    }

    /*    grbl->setAdjusterListener (this);

        if (grbl->delay < 200) {
            grbl->delay = 200;
        }
    */
    pack_start (*retinexVBox);
    p1Frame->add (*p1VBox);
    pack_start (*p1Frame, Gtk::PACK_EXPAND_WIDGET, 4);

    pack_start (*expsettings);
    pack_start (*neutrHBox);

    disableListener();
    retinexColorSpaceChanged();
    gammaretinexChanged();
    medianmapChanged();
    enableListener();

}

Retinex::~Retinex()
{
    delete curveEditorGD;
    delete curveEditorGDH;
    delete transmissionCurveEditorG;
    delete curveEditorGH;
    delete curveEditormap;

}
void Retinex::neutral_pressed ()
{
    neigh->resetValue (false);
    gain->resetValue (false);
    offs->resetValue (false);
    str->resetValue (false);
    scal->resetValue (false);
    iter->resetValue (false);
    grad->resetValue (false);
    grads->resetValue (false);
    vart->resetValue (false);
    limd->resetValue (false);
    highl->resetValue (false);
    baselog->resetValue (false);
    gam->resetValue (false);
    slope->resetValue (false);
    highlights->resetValue (false);
    h_tonalwidth->resetValue (false);
    shadows->resetValue (false);
    s_tonalwidth->resetValue (false);
    radius->resetValue (false);
    mapMethod->set_active (0);
    viewMethod->set_active (0);
    retinexMethod->set_active (2);
    retinexcolorspace->set_active (0);
    gammaretinex->set_active (0);
    transmissionShape->reset();
    cdshape->reset();
    cdshapeH->reset();
    lhshape->reset();
    mapshape->reset();
}

void Retinex::foldAllButMe (GdkEventButton* event, MyExpander *expander)
{
    if (event->button == 3) {
        expsettings->set_expanded (expsettings == expander);
    }
}

void Retinex::writeOptions (std::vector<int> &tpOpen)
{
    tpOpen.push_back (expsettings->get_expanded ());
}

void Retinex::updateToolState (std::vector<int> &tpOpen)
{
    if (tpOpen.size() == 10) {
        expsettings->set_expanded (tpOpen.at (9));
    }
}





int minmaxChangedUI (void* data)
{
    GThreadLock lock; // All GUI access from idle_add callbacks or separate thread HAVE to be protected
    (static_cast<Retinex*> (data))->minmaxComputed_ ();
    return 0;
}

void Retinex::minmaxChanged (double cdma, double cdmin, double mini, double maxi, double Tmean, double Tsigma, double Tmin, double Tmax)
{
    nextmin = cdmin;
    nextmax = cdma;
    nextminiT = mini;
    nextmaxiT = maxi;
    nextmeanT = Tmean;
    nextsigma = Tsigma;
    nextminT = Tmin;
    nextmaxT = Tmax;
    g_idle_add (minmaxChangedUI, this);

}

bool Retinex::minmaxComputed_ ()
{

    disableListener ();
    enableListener ();
    updateLabel ();
    updateTrans ();
    return false;

}
void Retinex::updateLabel ()
{
    if (!batchMode) {
        float nX, nY;
        nX = nextmin;
        nY = nextmax;
        {
            mMLabels->set_text (
                Glib::ustring::compose (M ("TP_RETINEX_MLABEL"),
                                        Glib::ustring::format (std::fixed, std::setprecision (0), nX),
                                        Glib::ustring::format (std::fixed, std::setprecision (0), nY))
            );
        }
    }
}

void Retinex::updateTrans ()
{
    if (!batchMode) {
        float nm, nM, nZ, nA, nB, nS;
        nm = nextminiT;
        nM = nextmaxiT;
        nZ = nextmeanT;
        nA = nextminT;
        nB = nextmaxT;
        nS = nextsigma;
        {
            transLabels->set_text (
                Glib::ustring::compose (M ("TP_RETINEX_TLABEL"),
                                        Glib::ustring::format (std::fixed, std::setprecision (1), nm),
                                        Glib::ustring::format (std::fixed, std::setprecision (1), nM),
                                        Glib::ustring::format (std::fixed, std::setprecision (1), nZ),
                                        Glib::ustring::format (std::fixed, std::setprecision (1), nS))
            );
            transLabels2->set_text (
                Glib::ustring::compose (M ("TP_RETINEX_TLABEL2"),
                                        Glib::ustring::format (std::fixed, std::setprecision (1), nA),
                                        Glib::ustring::format (std::fixed, std::setprecision (1), nB))
            );


        }
    }
}



void Retinex::read (const ProcParams* pp, const ParamsEdited* pedited)
{
    disableListener ();
    retinexMethodConn.block (true);
    retinexColorSpaceConn.block (true);
    gammaretinexConn.block (true);
    mapMethodConn.block (true);
    viewMethodConn.block (true);


    if (pedited) {
        scal->setEditedState (pedited->retinex.scal ? Edited : UnEdited);
        iter->setEditedState (pedited->retinex.iter ? Edited : UnEdited);
        grad->setEditedState (pedited->retinex.grad ? Edited : UnEdited);
        grads->setEditedState (pedited->retinex.grads ? Edited : UnEdited);
        neigh->setEditedState (pedited->retinex.neigh ? Edited : UnEdited);
        gam->setEditedState (pedited->retinex.gam ? Edited : UnEdited);
        slope->setEditedState (pedited->retinex.slope ? Edited : UnEdited);
        gain->setEditedState (pedited->retinex.gain ? Edited : UnEdited);
        offs->setEditedState (pedited->retinex.offs ? Edited : UnEdited);
        vart->setEditedState (pedited->retinex.vart ? Edited : UnEdited);
        limd->setEditedState (pedited->retinex.limd ? Edited : UnEdited);
        highl->setEditedState (pedited->retinex.highl ? Edited : UnEdited);
        baselog->setEditedState (pedited->retinex.baselog ? Edited : UnEdited);
//        grbl->setEditedState (pedited->retinex.grbl ? Edited : UnEdited);
        set_inconsistent (multiImage && !pedited->retinex.enabled);
        medianmap->set_inconsistent (!pedited->retinex.medianmap);
        radius->setEditedState       (pedited->retinex.radius ? Edited : UnEdited);
        highlights->setEditedState   (pedited->retinex.highlights ? Edited : UnEdited);
        h_tonalwidth->setEditedState (pedited->retinex.htonalwidth ? Edited : UnEdited);
        shadows->setEditedState      (pedited->retinex.shadows ? Edited : UnEdited);
        s_tonalwidth->setEditedState (pedited->retinex.stonalwidth ? Edited : UnEdited);


        if (!pedited->retinex.retinexMethod) {
            retinexMethod->set_active_text (M ("GENERAL_UNCHANGED"));
        }

        if (!pedited->retinex.mapMethod) {
            mapMethod->set_active_text (M ("GENERAL_UNCHANGED"));
        }

        if (!pedited->retinex.viewMethod) {
            viewMethod->set_active_text (M ("GENERAL_UNCHANGED"));
        }

        if (!pedited->retinex.retinexcolorspace) {
            retinexcolorspace->set_active_text (M ("GENERAL_UNCHANGED"));
        }

        if (!pedited->retinex.gammaretinex) {
            gammaretinex->set_active_text (M ("GENERAL_UNCHANGED"));
        }

        cdshape->setUnChanged  (!pedited->retinex.cdcurve);
        cdshapeH->setUnChanged  (!pedited->retinex.cdHcurve);
        transmissionShape->setUnChanged (!pedited->retinex.transmissionCurve);
        lhshape->setUnChanged  (!pedited->retinex.lhcurve);
        mapshape->setUnChanged  (!pedited->retinex.mapcurve);

    }

    neigh->setValue    (pp->retinex.neigh);
    gain->setValue      (pp->retinex.gain);
    offs->setValue  (pp->retinex.offs);
    str->setValue    (pp->retinex.str);
    scal->setValue      (pp->retinex.scal);
    iter->setValue      (pp->retinex.iter);
    grad->setValue      (pp->retinex.grad);
    grads->setValue      (pp->retinex.grads);
    vart->setValue  (pp->retinex.vart);
    limd->setValue  (pp->retinex.limd);
    gam->setValue      (pp->retinex.gam);
    slope->setValue      (pp->retinex.slope);
    highl->setValue  (pp->retinex.highl);
    baselog->setValue  (pp->retinex.baselog);

    radius->setValue        (pp->retinex.radius);
    highlights->setValue    (pp->retinex.highlights);
    h_tonalwidth->setValue  (pp->retinex.htonalwidth);
    shadows->setValue       (pp->retinex.shadows);
    s_tonalwidth->setValue  (pp->retinex.stonalwidth);

//    grbl->setValue  (pp->retinex.grbl);
    if (pp->retinex.iter == 1)   {
        grad->set_sensitive (false);
        scal->set_sensitive (false);
        grads->set_sensitive (false);
    } else {
        grad->set_sensitive (true);
        scal->set_sensitive (true);
        grads->set_sensitive (true);
    }

    setEnabled (pp->retinex.enabled);

    medianmap->set_active (pp->retinex.medianmap);
    medianmapConn.block (false);
    lastmedianmap = pp->retinex.medianmap;

    if (pp->retinex.retinexMethod == "low") {
        retinexMethod->set_active (0);
    } else if (pp->retinex.retinexMethod == "uni") {
        retinexMethod->set_active (1);
    } else if (pp->retinex.retinexMethod == "high") {
        retinexMethod->set_active (2);
    } else if (pp->retinex.retinexMethod == "highli") {
        retinexMethod->set_active (3);
//    } else if (pp->retinex.retinexMethod == "highliplus") {
//        retinexMethod->set_active (4);
    }

    if (pp->retinex.mapMethod == "none") {
        mapMethod->set_active (0);
//    } else if (pp->retinex.mapMethod == "curv") {
//        mapMethod->set_active (1);
    } else if (pp->retinex.mapMethod == "gaus") {
        mapMethod->set_active (1);
    } else if (pp->retinex.mapMethod == "map") {
        mapMethod->set_active (2);
    } else if (pp->retinex.mapMethod == "mapT") {
        mapMethod->set_active (3);
    }

    if (pp->retinex.viewMethod == "none") {
        viewMethod->set_active (0);
    } else if (pp->retinex.viewMethod == "unsharp") {
        viewMethod->set_active (1);
    } else if (pp->retinex.viewMethod == "mask") {
        viewMethod->set_active (2);
    } else if (pp->retinex.viewMethod == "tran") {
        viewMethod->set_active (3);
    } else if (pp->retinex.viewMethod == "tran2") {
        viewMethod->set_active (4);
    }

    if (pp->retinex.retinexcolorspace == "Lab") {
        retinexcolorspace->set_active (0);
    } else if (pp->retinex.retinexcolorspace == "HSLLOG") {
        retinexcolorspace->set_active (1);
    } else if (pp->retinex.retinexcolorspace == "HSLLIN") {
        retinexcolorspace->set_active (2);
    }

    if (pp->retinex.gammaretinex == "none") {
        gammaretinex->set_active (0);
    } else if (pp->retinex.gammaretinex == "low") {
        gammaretinex->set_active (1);
    } else if (pp->retinex.gammaretinex == "mid") {
        gammaretinex->set_active (2);
    } else if (pp->retinex.gammaretinex == "hig") {
        gammaretinex->set_active (3);
    } else if (pp->retinex.gammaretinex == "fre") {
        gammaretinex->set_active (4);
    }

    retinexMethodChanged ();
    retinexColorSpaceChanged();
    gammaretinexChanged();
    mapMethodChanged ();
    viewMethodChanged ();

    medianmapConn.block (true);
    medianmapChanged ();
    medianmapConn.block (false);

    cdshape->setCurve  (pp->retinex.cdcurve);
    cdshapeH->setCurve  (pp->retinex.cdHcurve);
    lhshape->setCurve  (pp->retinex.lhcurve);
    mapshape->setCurve  (pp->retinex.mapcurve);

    retinexMethodConn.block (false);
    retinexColorSpaceConn.block (false);
    gammaretinexConn.block (false);
    mapMethodConn.block (false);
    viewMethodConn.block (false);
    transmissionShape->setCurve (pp->retinex.transmissionCurve);


    enableListener ();
}



void Retinex::write (ProcParams* pp, ParamsEdited* pedited)
{

    pp->retinex.str    = str->getValue ();
    pp->retinex.scal      = (int)scal->getValue ();
    pp->retinex.iter      = (int) iter->getValue ();
    pp->retinex.grad      = (int) grad->getValue ();
    pp->retinex.grads      = (int) grads->getValue ();
    pp->retinex.gam      = gam->getValue ();
    pp->retinex.slope      = slope->getValue ();
    pp->retinex.neigh    = neigh->getValue ();
    pp->retinex.gain      = (int)gain->getValue ();
    pp->retinex.offs  = (int)offs->getValue ();
    pp->retinex.vart  = (int)vart->getValue ();
    pp->retinex.limd  = (int)limd->getValue ();
    pp->retinex.highl  = (int)highl->getValue ();
    pp->retinex.baselog  = baselog->getValue ();
//    pp->retinex.grbl  = (int)grbl->getValue ();
    pp->retinex.cdcurve = cdshape->getCurve ();
    pp->retinex.lhcurve = lhshape->getCurve ();
    pp->retinex.cdHcurve = cdshapeH->getCurve ();
    pp->retinex.mapcurve = mapshape->getCurve ();
    pp->retinex.transmissionCurve = transmissionShape->getCurve ();
    pp->retinex.enabled      = getEnabled();
    pp->retinex.medianmap                = medianmap->get_active();

    pp->retinex.radius        = (int)radius->getValue ();
    pp->retinex.highlights    = (int)highlights->getValue ();
    pp->retinex.htonalwidth   = (int)h_tonalwidth->getValue ();
    pp->retinex.shadows       = (int)shadows->getValue ();
    pp->retinex.stonalwidth   = (int)s_tonalwidth->getValue ();

    if (pedited) {
        pedited->retinex.retinexMethod    = retinexMethod->get_active_text() != M ("GENERAL_UNCHANGED");
        pedited->retinex.retinexcolorspace    = retinexcolorspace->get_active_text() != M ("GENERAL_UNCHANGED");
        pedited->retinex.gammaretinex    = gammaretinex->get_active_text() != M ("GENERAL_UNCHANGED");
        pedited->retinex.mapMethod    = mapMethod->get_active_text() != M ("GENERAL_UNCHANGED");
        pedited->retinex.viewMethod    = viewMethod->get_active_text() != M ("GENERAL_UNCHANGED");

        //%%%%%%%%%%%%%%%%%%%%%%
        pedited->retinex.str   = str->getEditedState ();
        pedited->retinex.scal     = scal->getEditedState ();
        pedited->retinex.iter     = iter->getEditedState ();
        pedited->retinex.grad     = grad->getEditedState ();
        pedited->retinex.grads     = grads->getEditedState ();
        pedited->retinex.gam     = gam->getEditedState ();
        pedited->retinex.slope     = slope->getEditedState ();
        pedited->retinex.neigh   = neigh->getEditedState ();
        pedited->retinex.gain     = gain->getEditedState ();
        pedited->retinex.offs = offs->getEditedState ();
        pedited->retinex.vart = vart->getEditedState ();
        pedited->retinex.limd = limd->getEditedState ();
        pedited->retinex.highl = highl->getEditedState ();
        pedited->retinex.baselog = baselog->getEditedState ();
//        pedited->retinex.grbl = grbl->getEditedState ();
        pedited->retinex.cdcurve   = !cdshape->isUnChanged ();
        pedited->retinex.cdHcurve   = !cdshapeH->isUnChanged ();
        pedited->retinex.transmissionCurve  = !transmissionShape->isUnChanged ();
        pedited->retinex.mapcurve   = !mapshape->isUnChanged ();
        pedited->retinex.enabled       = !get_inconsistent();
        pedited->retinex.medianmap       = !medianmap->get_inconsistent();
        pedited->retinex.lhcurve   = !lhshape->isUnChanged ();

        pedited->retinex.radius          = radius->getEditedState ();
        pedited->retinex.highlights      = highlights->getEditedState ();
        pedited->retinex.htonalwidth     = h_tonalwidth->getEditedState ();
        pedited->retinex.shadows         = shadows->getEditedState ();
        pedited->retinex.stonalwidth     = s_tonalwidth->getEditedState ();

    }

    if (retinexMethod->get_active_row_number() == 0) {
        pp->retinex.retinexMethod = "low";
    } else if (retinexMethod->get_active_row_number() == 1) {
        pp->retinex.retinexMethod = "uni";
    } else if (retinexMethod->get_active_row_number() == 2) {
        pp->retinex.retinexMethod = "high";
    } else if (retinexMethod->get_active_row_number() == 3) {
        pp->retinex.retinexMethod = "highli";
//    } else if (retinexMethod->get_active_row_number() == 4) {
//        pp->retinex.retinexMethod = "highliplus";
    }

    if (mapMethod->get_active_row_number() == 0) {
        pp->retinex.mapMethod = "none";
//   } else if (mapMethod->get_active_row_number() == 1) {
//       pp->retinex.mapMethod = "curv";
    } else if (mapMethod->get_active_row_number() == 1) {
        pp->retinex.mapMethod = "gaus";
    } else if (mapMethod->get_active_row_number() == 2) {
        pp->retinex.mapMethod = "map";
    } else if (mapMethod->get_active_row_number() == 3) {
        pp->retinex.mapMethod = "mapT";
    }

    if (viewMethod->get_active_row_number() == 0) {
        pp->retinex.viewMethod = "none";
    } else if (viewMethod->get_active_row_number() == 1) {
        pp->retinex.viewMethod = "unsharp";
    } else if (viewMethod->get_active_row_number() == 2) {
        pp->retinex.viewMethod = "mask";
    } else if (viewMethod->get_active_row_number() == 3) {
        pp->retinex.viewMethod = "tran";
    } else if (viewMethod->get_active_row_number() == 4) {
        pp->retinex.viewMethod = "tran2";
    }

    if (retinexcolorspace->get_active_row_number() == 0) {
        pp->retinex.retinexcolorspace = "Lab";
    } else if (retinexcolorspace->get_active_row_number() == 1) {
        pp->retinex.retinexcolorspace = "HSLLOG";
    } else if (retinexcolorspace->get_active_row_number() == 2) {
        pp->retinex.retinexcolorspace = "HSLLIN";
    }

    if (gammaretinex->get_active_row_number() == 0) {
        pp->retinex.gammaretinex = "none";
    } else if (gammaretinex->get_active_row_number() == 1) {
        pp->retinex.gammaretinex = "low";
    } else if (gammaretinex->get_active_row_number() == 2) {
        pp->retinex.gammaretinex = "mid";
    } else if (gammaretinex->get_active_row_number() == 3) {
        pp->retinex.gammaretinex = "hig";
    } else if (gammaretinex->get_active_row_number() == 4) {
        pp->retinex.gammaretinex = "fre";
    }

}

void Retinex::retinexMethodChanged()
{

    if (retinexMethod->get_active_row_number() == 3) {
        highl->show();
    } else {
        highl->hide();
    }

    if (listener) {
        listener->panelChanged (EvretinexMethod, retinexMethod->get_active_text ());
    }
}



void Retinex::mapMethodChanged()
{

    if (mapMethod->get_active_row_number() == 1  /*|| mapMethod->get_active_row_number() == 2*/) {
        curveEditormap->show();
        highlights->show();
        h_tonalwidth->show();
        shadows->show();
        s_tonalwidth->show();
        radius->show();
    } else if (mapMethod->get_active_row_number() == 2  || mapMethod->get_active_row_number() == 3) {
        curveEditormap->show();
        highlights->show();
        h_tonalwidth->show();
        shadows->show();
        s_tonalwidth->show();
        radius->hide();
    } else {
        curveEditormap->hide();
        highlights->hide();
        h_tonalwidth->hide();
        shadows->hide();
        s_tonalwidth->hide();
        radius->hide();

    }

    if (listener) {
        listener->panelChanged (EvmapMethod, mapMethod->get_active_text ());
    }
}

void Retinex::viewMethodChanged()
{
    if (viewMethod->get_active_row_number() == 1 || viewMethod->get_active_row_number() == 2) {
        //    vart->hide();
        gain->hide();
        offs->hide();
        limd->hide();
        transmissionCurveEditorG->hide();
        medianmap->hide();
        iter->hide();
        scal->hide();
        grad->hide();
        grads->hide();
        curveEditorGH->hide();
    } else if (viewMethod->get_active_row_number() == 3 || viewMethod->get_active_row_number() == 4) {
        gain->hide();
        offs->hide();
        transmissionCurveEditorG->show();

        //    vart->hide();
        curveEditorGH->hide();
    } else {
        vart->show();
        neigh->show();
        gain->show();
        offs->show();
        limd->show();
        transmissionCurveEditorG->show();
        medianmap->show();
        iter->show();
        scal->show();
        grad->show();
        grads->show();
        curveEditorGH->show();
    }

    if (listener) {
        listener->panelChanged (EvviewMethod, viewMethod->get_active_text ());
    }
}



void Retinex::ColorSpaceUpdateUI ()
{
    if (!batchMode) {
        curveEditorGH->show();

        if (retinexcolorspace->get_active_row_number() == 0) {
            curveEditorGD->show();
            curveEditorGDH->hide();
            baselog->show();
        } else if (retinexcolorspace->get_active_row_number() == 1) {
            curveEditorGD->hide();
            curveEditorGDH->show();
            baselog->show();
        } else if (retinexcolorspace->get_active_row_number() == 2) {
            curveEditorGD->hide();
            curveEditorGDH->show();
            baselog->hide();
        }
    }
}


void Retinex::retinexColorSpaceChanged()
{
    ColorSpaceUpdateUI();

    if (listener) {
        listener->panelChanged (EvretinexColorSpace, retinexcolorspace->get_active_text ());
    }
}

void Retinex::gammaretinexChanged()
{
    if (!batchMode) {
        if (gammaretinex->get_active_row_number() == 4) {
            gam->show();
            slope->show();
        } else if (gammaretinex->get_active_row_number() != 4) {
            gam->hide();
            slope->hide();
        }
    }

    ColorSpaceUpdateUI();

    if (listener) {
        listener->panelChanged (Evretinexgamma, gammaretinex->get_active_text ());
    }
}

void Retinex::medianmapChanged ()
{
    if (batchMode) {
        if (medianmap->get_inconsistent()) {
            medianmap->set_inconsistent (false);
            medianmapConn.block (true);
            medianmap->set_active (false);
            medianmapConn.block (false);
        } else if (lastmedianmap) {
            medianmap->set_inconsistent (true);
        }

        lastmedianmap = medianmap->get_active ();
    }

    if (listener) {
        if (medianmap->get_active()) {
            if (getEnabled()) {
                listener->panelChanged (EvRetinexmedianmap, M ("GENERAL_ENABLED"));
            }
        } else {
            if (getEnabled()) {
                listener->panelChanged (EvRetinexmedianmap, M ("GENERAL_DISABLED"));
            }
        }

    }
}


void Retinex::setDefaults (const ProcParams* defParams, const ParamsEdited* pedited)
{

    neigh->setDefault (defParams->retinex.neigh);
    gain->setDefault (defParams->retinex.gain);
    offs->setDefault (defParams->retinex.offs);
    str->setDefault (defParams->retinex.str);
    scal->setDefault (defParams->retinex.scal);
    iter->setDefault (defParams->retinex.iter);
    grad->setDefault (defParams->retinex.grad);
    grads->setDefault (defParams->retinex.grads);
    vart->setDefault (defParams->retinex.vart);
    limd->setDefault (defParams->retinex.limd);
    highl->setDefault (defParams->retinex.highl);
    baselog->setDefault (defParams->retinex.baselog);
//    grbl->setDefault (defParams->retinex.grbl);
    gam->setDefault (defParams->retinex.gam);
    slope->setDefault (defParams->retinex.slope);

    radius->setDefault (defParams->retinex.radius);
    highlights->setDefault (defParams->retinex.highlights);
    h_tonalwidth->setDefault (defParams->retinex.htonalwidth);
    shadows->setDefault (defParams->retinex.shadows);
    s_tonalwidth->setDefault (defParams->retinex.stonalwidth);

    if (pedited) {
        neigh->setDefaultEditedState (pedited->retinex.neigh ? Edited : UnEdited);
        gain->setDefaultEditedState (pedited->retinex.gain ? Edited : UnEdited);
        offs->setDefaultEditedState (pedited->retinex.offs ? Edited : UnEdited);
        str->setDefaultEditedState (pedited->retinex.str ? Edited : UnEdited);
        scal->setDefaultEditedState (pedited->retinex.scal ? Edited : UnEdited);
        iter->setDefaultEditedState (pedited->retinex.iter ? Edited : UnEdited);
        grad->setDefaultEditedState (pedited->retinex.grad ? Edited : UnEdited);
        grads->setDefaultEditedState (pedited->retinex.grads ? Edited : UnEdited);
        vart->setDefaultEditedState (pedited->retinex.vart ? Edited : UnEdited);
        limd->setDefaultEditedState (pedited->retinex.limd ? Edited : UnEdited);
        highl->setDefaultEditedState (pedited->retinex.highl ? Edited : UnEdited);
        baselog->setDefaultEditedState (pedited->retinex.baselog ? Edited : UnEdited);
//        grbl->setDefaultEditedState (pedited->retinex.grbl ? Edited : UnEdited);
        gam->setDefaultEditedState (pedited->retinex.gam ? Edited : UnEdited);
        slope->setDefaultEditedState (pedited->retinex.slope ? Edited : UnEdited);

        radius->setDefaultEditedState       (pedited->retinex.radius ? Edited : UnEdited);
        highlights->setDefaultEditedState   (pedited->retinex.highlights ? Edited : UnEdited);
        h_tonalwidth->setDefaultEditedState (pedited->retinex.htonalwidth ? Edited : UnEdited);
        shadows->setDefaultEditedState      (pedited->retinex.shadows ? Edited : UnEdited);
        s_tonalwidth->setDefaultEditedState (pedited->retinex.stonalwidth ? Edited : UnEdited);

    } else {
        neigh->setDefaultEditedState (Irrelevant);
        gain->setDefaultEditedState (Irrelevant);
        offs->setDefaultEditedState (Irrelevant);
        vart->setDefaultEditedState (Irrelevant);
        limd->setDefaultEditedState (Irrelevant);
        highl->setDefaultEditedState (Irrelevant);
        baselog->setDefaultEditedState (Irrelevant);
//        grbl->setDefaultEditedState (Irrelevant);
        str->setDefaultEditedState (Irrelevant);
        scal->setDefaultEditedState (Irrelevant);
        iter->setDefaultEditedState (Irrelevant);
        grad->setDefaultEditedState (Irrelevant);
        grads->setDefaultEditedState (Irrelevant);
        gam->setDefaultEditedState (Irrelevant);
        slope->setDefaultEditedState (Irrelevant);

        radius->setDefaultEditedState       (Irrelevant);
        highlights->setDefaultEditedState   (Irrelevant);
        h_tonalwidth->setDefaultEditedState (Irrelevant);
        shadows->setDefaultEditedState      (Irrelevant);
        s_tonalwidth->setDefaultEditedState (Irrelevant);

    }
}

void Retinex::setAdjusterBehavior (bool strAdd, bool neighAdd, bool limdAdd, bool gainAdd, bool offsAdd, bool vartAdd, bool gamAdd, bool slopeAdd)
{
    str->setAddMode (strAdd);
    neigh->setAddMode (neighAdd);
    limd->setAddMode (limdAdd);
    gain->setAddMode (gainAdd);
    offs->setAddMode (offsAdd);
    vart->setAddMode (vartAdd);
    gam->setAddMode (gamAdd);
    slope->setAddMode (slopeAdd);
}


void Retinex::adjusterChanged (Adjuster* a, double newval)
{

    if (!listener || !getEnabled()) {
        return;
    }

    if (iter->getTextValue() > "1") {
        scal->set_sensitive (true);
        grad->set_sensitive (true);
        grads->set_sensitive (true);
    } else {
        scal->set_sensitive (false);
        grad->set_sensitive (false);
        grads->set_sensitive (false);
    }


    if (a == neigh) {
        listener->panelChanged (EvLneigh, neigh->getTextValue());
    } else if (a == str) {
        listener->panelChanged (EvLstr, str->getTextValue());
    } else if (a == scal) {
        listener->panelChanged (EvLscal, scal->getTextValue());
    } else if (a == iter) {
        listener->panelChanged (EvLiter, iter->getTextValue());
    } else if (a == grad) {
        listener->panelChanged (EvLgrad, grad->getTextValue());
    } else if (a == grads) {
        listener->panelChanged (EvLgrads, grads->getTextValue());
    } else if (a == gain) {
        listener->panelChanged (EvLgain, gain->getTextValue());
    } else if (a == offs) {
        listener->panelChanged (EvLoffs, offs->getTextValue());
    } else if (a == vart) {
        listener->panelChanged (EvLvart, vart->getTextValue());
    } else if (a == limd) {
        listener->panelChanged (EvLlimd, limd->getTextValue());
    } else if (a == highl) {
        listener->panelChanged (EvLhighl, highl->getTextValue());
    } else if (a == baselog) {
        listener->panelChanged (EvLbaselog, baselog->getTextValue());
//    } else if (a == grbl) {
//        listener->panelChanged (EvLgrbl, grbl->getTextValue());
    } else if (a == gam) {
        listener->panelChanged (EvLgam, gam->getTextValue());
    } else if (a == slope) {
        listener->panelChanged (EvLslope, slope->getTextValue());
    } else if (a == highlights) {
        listener->panelChanged (EvLhighlights, highlights->getTextValue());
    } else if (a == h_tonalwidth) {
        listener->panelChanged (EvLh_tonalwidth, h_tonalwidth->getTextValue());
    } else if (a == shadows) {
        listener->panelChanged (EvLshadows, shadows->getTextValue());
    } else if (a ==  s_tonalwidth) {
        listener->panelChanged (EvLs_tonalwidth,  s_tonalwidth->getTextValue());
    } else if (a ==  radius) {
        listener->panelChanged (EvLradius,  radius->getTextValue());

    }


}



void Retinex::autoOpenCurve  ()
{
    cdshape->openIfNonlinear();
    cdshapeH->openIfNonlinear();
    transmissionShape->openIfNonlinear();
    lhshape->openIfNonlinear();
    mapshape->openIfNonlinear();

}


void Retinex::curveChanged (CurveEditor* ce)
{
    if (listener && getEnabled()) {
        if (ce == cdshape) {
            listener->panelChanged (EvLCDCurve, M ("HISTORY_CUSTOMCURVE"));
        } else if (ce == cdshapeH) {
            listener->panelChanged (EvLCDHCurve, M ("HISTORY_CUSTOMCURVE"));
        } else if (ce == transmissionShape) {
            listener->panelChanged (EvRetinextransmission, M ("HISTORY_CUSTOMCURVE"));
        } else if (ce == lhshape) {
            listener->panelChanged (EvRetinexlhcurve, M ("HISTORY_CUSTOMCURVE"));
        } else if (ce == mapshape) {
            listener->panelChanged (EvRetinexmapcurve, M ("HISTORY_CUSTOMCURVE"));
        }
    }
}

void Retinex::enabledChanged ()
{

    if (listener) {
        if (get_inconsistent()) {
            listener->panelChanged (EvRetinexEnabled, M ("GENERAL_UNCHANGED"));
        } else if (getEnabled()) {
            listener->panelChanged (EvRetinexEnabled, M ("GENERAL_ENABLED"));
        } else {
            listener->panelChanged (EvRetinexEnabled, M ("GENERAL_DISABLED"));
        }
    }
}


void Retinex::trimValues (rtengine::procparams::ProcParams* pp)
{
    str->trimValue (pp->retinex.str);
    scal->trimValue (pp->retinex.scal);
    iter->trimValue (pp->retinex.iter);
    grad->trimValue (pp->retinex.grad);
    grads->trimValue (pp->retinex.grads);
    neigh->trimValue (pp->retinex.neigh);
    gain->trimValue (pp->retinex.gain);
    offs->trimValue (pp->retinex.offs);
    vart->trimValue (pp->retinex.vart);
    limd->trimValue (pp->retinex.limd);
    highl->trimValue (pp->retinex.highl);
    baselog->trimValue (pp->retinex.baselog);
    gam->trimValue (pp->retinex.gam);
    slope->trimValue (pp->retinex.slope);
    highlights->trimValue (pp->retinex.highlights);
    shadows->trimValue (pp->retinex.shadows);


}
void Retinex::updateCurveBackgroundHistogram (LUTu & histToneCurve, LUTu & histLCurve, LUTu & histCCurve,/* LUTu & histCLurve, LUTu & histLLCurve,*/ LUTu & histLCAM,  LUTu & histCCAM, LUTu & histRed, LUTu & histGreen, LUTu & histBlue, LUTu & histLuma, LUTu & histLRETI)
{

    cdshape->updateBackgroundHistogram (histLRETI);
    cdshapeH->updateBackgroundHistogram (histLRETI);
}

void Retinex::colorForValue (double valX, double valY, enum ColorCaller::ElemType elemType, int callerId, ColorCaller *caller)
{

    float R, G, B;

    if (elemType == ColorCaller::CCET_VERTICAL_BAR) {
        valY = 0.5;
    }

    if (callerId == 1) {         // ch - main curve

        Color::hsv2rgb01 (float (valX), float (valY), 0.5f, R, G, B);
    } else if (callerId == 2) {  // cc - bottom bar

        float value = (1.f - 0.7f) * float (valX) + 0.7f;
        // whole hue range
        // Y axis / from 0.15 up to 0.75 (arbitrary values; was 0.45 before)
        Color::hsv2rgb01 (float (valY), float (valX), value, R, G, B);
    } else if (callerId == 3) {  // lc - bottom bar

        float value = (1.f - 0.7f) * float (valX) + 0.7f;

        // whole hue range
        // Y axis / from 0.15 up to 0.75 (arbitrary values; was 0.45 before)
        Color::hsv2rgb01 (float (valY), float (valX), value, R, G, B);
    } else if (callerId == 4) {  // LH - bottom bar
        Color::hsv2rgb01 (float (valX), 0.5f, float (valY), R, G, B);
    } else if (callerId == 5) {  // HH - bottom bar
        float h = float ((valY - 0.5) * 0.3 + valX);

        if (h > 1.0f) {
            h -= 1.0f;
        } else if (h < 0.0f) {
            h += 1.0f;
        }

        Color::hsv2rgb01 (h, 0.5f, 0.5f, R, G, B);
    }

    caller->ccRed = double (R);
    caller->ccGreen = double (G);
    caller->ccBlue = double (B);
}



void Retinex::setBatchMode (bool batchMode)
{
    ToolPanel::setBatchMode (batchMode);
    neigh->showEditedCB ();
    gain->showEditedCB ();
    offs->showEditedCB ();
    str->showEditedCB ();
    scal->showEditedCB ();
    iter->showEditedCB ();
    grad->showEditedCB ();
    grads->showEditedCB ();
    gam->showEditedCB ();
    slope->showEditedCB ();
    vart->showEditedCB ();
    limd->showEditedCB ();
    highl->showEditedCB ();
    baselog->showEditedCB ();

    radius->showEditedCB ();
    highlights->showEditedCB ();
    h_tonalwidth->showEditedCB ();
    shadows->showEditedCB ();
    s_tonalwidth->showEditedCB ();

//    grbl->showEditedCB ();
    curveEditorGD->setBatchMode (batchMode);
    curveEditorGDH->setBatchMode (batchMode);
    transmissionCurveEditorG->setBatchMode (batchMode);
    curveEditorGH->setBatchMode (batchMode);
    curveEditormap->setBatchMode (batchMode);


}<|MERGE_RESOLUTION|>--- conflicted
+++ resolved
@@ -185,9 +185,7 @@
     mapbox->pack_start (*labmap, Gtk::PACK_SHRINK, 1);
 
     mapMethod = Gtk::manage (new MyComboBoxText ());
-<<<<<<< HEAD
     mapMethod->append (M ("TP_RETINEX_MAP_NONE"));
-//    mapMethod->append (M("TP_RETINEX_MAP_CURV"));
     mapMethod->append (M ("TP_RETINEX_MAP_GAUS"));
     mapMethod->append (M ("TP_RETINEX_MAP_MAPP"));
     mapMethod->append (M ("TP_RETINEX_MAP_MAPT"));
@@ -200,21 +198,6 @@
     shadows      = Gtk::manage (new Adjuster (M ("TP_SHADOWSHLIGHTS_SHADOWS"), 0, 100, 1, 0));
     s_tonalwidth = Gtk::manage (new Adjuster (M ("TP_SHADOWSHLIGHTS_SHTONALW"), 10, 100, 1, 80));
     radius = Gtk::manage (new Adjuster (M ("TP_SHADOWSHLIGHTS_RADIUS"), 5, 100, 1, 40));
-=======
-    mapMethod->append_text (M("TP_RETINEX_MAP_NONE"));
-    mapMethod->append_text (M("TP_RETINEX_MAP_GAUS"));
-    mapMethod->append_text (M("TP_RETINEX_MAP_MAPP"));
-    mapMethod->append_text (M("TP_RETINEX_MAP_MAPT"));
-    mapMethod->set_active(0);
-    mapMethodConn = mapMethod->signal_changed().connect ( sigc::mem_fun(*this, &Retinex::mapMethodChanged) );
-    mapMethod->set_tooltip_markup (M("TP_RETINEX_MAP_METHOD_TOOLTIP"));
-
-    highlights   = Gtk::manage (new Adjuster (M("TP_SHADOWSHLIGHTS_HIGHLIGHTS"), 0, 100, 1, 0));
-    h_tonalwidth = Gtk::manage (new Adjuster (M("TP_SHADOWSHLIGHTS_HLTONALW"), 10, 100, 1, 80));
-    shadows      = Gtk::manage (new Adjuster (M("TP_SHADOWSHLIGHTS_SHADOWS"), 0, 100, 1, 0));
-    s_tonalwidth = Gtk::manage (new Adjuster (M("TP_SHADOWSHLIGHTS_SHTONALW"), 10, 100, 1, 80));
-    radius = Gtk::manage (new Adjuster (M("TP_SHADOWSHLIGHTS_RADIUS"), 5, 100, 1, 40));
->>>>>>> ffd40314
 
     viewbox = Gtk::manage (new Gtk::HBox ());
     labview = Gtk::manage (new Gtk::Label (M ("TP_RETINEX_VIEW") + ":"));
