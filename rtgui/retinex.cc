--- conflicted
+++ resolved
@@ -46,11 +46,7 @@
     retinexcolorspace->append_text (M("TP_RETINEX_HSLSPACE_LIN"));
     retinexcolorspace->set_active(0);
     retinexColorSpaceConn = retinexcolorspace->signal_changed().connect ( sigc::mem_fun(*this, &Retinex::retinexColorSpaceChanged) );
-<<<<<<< HEAD
     
-=======
->>>>>>> 718b1008
-
     dhbox->pack_start(*retinexMethod);
     dhbox->pack_start(*retinexcolorspace);
     retinexVBox->pack_start(*dhbox);
